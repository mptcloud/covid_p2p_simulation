--- conflicted
+++ resolved
@@ -218,11 +218,6 @@
         print("Avg. infectiousnes onset days", np.mean([x[2] for x in days]))
 
     def track_symptoms(self, human):
-<<<<<<< HEAD
-        if human.symptoms:
-            if human.covid_symptoms:
-                self.symptoms_set['covid'][human.name].update(human.covid_symptoms)
-=======
         if human.covid_symptoms:
             self.symptoms_set['covid'][human.name].update(human.covid_symptoms)
         else:
@@ -233,7 +228,6 @@
                 self.symptoms_set['covid'].pop(human.name)
 
         if human.all_symptoms:
->>>>>>> d408d05b
             self.symptoms_set['all'][human.name].update(human.all_symptoms)
         else:
             if human.name in self.symptoms_set['all']:
