--- conflicted
+++ resolved
@@ -74,11 +74,9 @@
 AVG_SCALE_MISC_MINUTES = 15
 SCALE_SCALE_MISC_MINUTES = 5
 
-<<<<<<< HEAD
 # MOBILITY
 P_HAS_CAR = 0.3
-=======
+
 # DISTANCE_ENCOUNTER PARAMETERS
 MIN_DIST_ENCOUNTER = 20
 MAX_DIST_ENCOUNTER = 850
->>>>>>> 37e03583
