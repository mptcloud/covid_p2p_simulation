# -*- coding: utf-8 -*-
from frozen.clusters import Clusters
from frozen.utils import create_new_uid, Message, UpdateMessage, encode_message, encode_update_message

from utils import _normalize_scores, _get_random_sex, _get_covid_progression, \
     _get_preexisting_conditions, _draw_random_discreet_gaussian, _sample_viral_load_piecewise, \
     _get_cold_progression, _get_flu_progression, _get_allergy_progression, proba_to_risk_fn, _get_get_really_sick

from base import *
from interventions import GetTested, RiskBasedRecommendations
if COLLECT_LOGS is False:
    Event = DummyEvent

_proba_to_risk_level = proba_to_risk_fn(np.exp(np.load(RISK_MAPPING_FILE)))

class Visits(object):

    def __init__(self):
        self.parks = defaultdict(int)
        self.stores = defaultdict(int)
        self.hospitals = defaultdict(int)
        self.miscs = defaultdict(int)

    @property
    def n_parks(self):
        return len(self.parks)

    @property
    def n_stores(self):
        return len(self.stores)

    @property
    def n_hospitals(self):
        return len(self.hospitals)

    @property
    def n_miscs(self):
        return len(self.miscs)


class Human(object):

    def __init__(self, env, city, name, age, rng, infection_timestamp, household, workplace, profession, rho=0.3, gamma=0.21, symptoms=[],
                 test_results=None):
        self.env = env
        self.city = city
        self._events = []
        self.name = f"human:{name}"
        self.rng = rng
        self.profession = profession
        self.is_healthcare_worker = True if profession == "healthcare" else False
        self.assign_household(household)
        self.workplace = workplace
        self.rho = rho
        self.gamma = gamma

        self.age = age
        self.sex = _get_random_sex(self.rng)
        self.preexisting_conditions = _get_preexisting_conditions(self.age, self.sex, self.rng)

        age_modifier = 2 if self.age > 40 or self.age < 12 else 2
        # &carefulness
        if self.rng.rand() < P_CAREFUL_PERSON:
            self.carefulness = (round(self.rng.normal(55, 10)) + self.age/2) / 100
        else:
            self.carefulness = (round(self.rng.normal(25, 10)) + self.age/2) / 100

        self.has_app = self.rng.rand() < (P_HAS_APP / age_modifier) + (self.carefulness / 2)

        # allergies
        self.has_allergies = self.rng.rand() < P_ALLERGIES
        len_allergies = self.rng.normal(1/self.carefulness, 1)
        self.len_allergies = 7 if len_allergies > 7 else np.ceil(len_allergies)
        self.allergy_progression = _get_allergy_progression(self.rng)

        # logged info can be quite different
        self.has_logged_info = self.has_app and self.rng.rand() < self.carefulness
        self.obs_is_healthcare_worker = True if self.is_healthcare_worker and rng.random()<0.9 else False # 90% of the time, healthcare workers will declare it
        self.obs_age = self.age if self.has_app and self.has_logged_info else None
        self.obs_sex = self.sex if self.has_app and self.has_logged_info else None
        self.obs_preexisting_conditions = self.preexisting_conditions if self.has_app and self.has_logged_info else []

        self.rest_at_home = False # to track mobility due to symptoms
        self.visits = Visits()
        self.travelled_recently = self.rng.rand() > P_TRAVELLED_INTERNATIONALLY_RECENTLY

        # &symptoms, &viral-load
        # probability of being asymptomatic is basically 50%, but a bit less if you're older and a bit more if you're younger
        self.is_asymptomatic = self.rng.rand() < BASELINE_P_ASYMPTOMATIC - (self.age - 50) * 0.5 / 100 # e.g. 70: baseline-0.1, 20: baseline+0.15
        self.asymptomatic_infection_ratio = ASYMPTOMATIC_INFECTION_RATIO if self.is_asymptomatic else 0.0 # draw a beta with the distribution in documents

        # Indicates whether this person will show severe signs of illness.
        self.cold_timestamp = self.env.timestamp if self.rng.random() < P_COLD else None
        self.flu_timestamp = self.env.timestamp if self.rng.random() < P_FLU else None # different from asymptomatic
        self.allergy_timestamp = self.env.timestamp if self.rng.random() < P_HAS_ALLERGIES_TODAY else None
        self.can_get_really_sick = _get_get_really_sick(self.age, self.sex, self.rng)
        self.can_get_extremely_sick = self.can_get_really_sick and self.rng.random() >= 0.7 # &severe; 30% of severe cases need ICU
        self.never_recovers = self.rng.random() <= P_NEVER_RECOVERS[min(math.floor(self.age/10),8)]
        self.obs_hospitalized = False
        self.obs_in_icu = False

        # possibly initialized as infected
        self.recovered_timestamp = datetime.datetime.min
        self.is_immune = False # different from asymptomatic
        self.viral_load_plateau_height, self.viral_load_plateau_start, self.viral_load_plateau_end, self.viral_load_recovered = None,None,None,None
        self.infectiousness_onset_days = None # 1 + self.rng.normal(loc=INFECTIOUSNESS_ONSET_DAYS_AVG, scale=INFECTIOUSNESS_ONSET_DAYS_STD)
        self.incubation_days = None # self.infectiousness_onset_days + self.viral_load_plateau_start + self.rng.normal(loc=SYMPTOM_ONSET_WRT_VIRAL_LOAD_PEAK_AVG, scale=SYMPTOM_ONSET_WRT_VIRAL_LOAD_PEAK_STD)
        self.recovery_days = None # self.infectiousness_onset_days + self.viral_load_recovered
        self.test_result, self.test_type = None, None
        self.infection_timestamp = infection_timestamp
        self.initial_viral_load = self.rng.rand() if infection_timestamp is not None else 0
        if self.infection_timestamp is not None:
            self.compute_covid_properties()
            print(f"{self} is infected")
        self.risk_history = np.repeat(BASELINE_RISK_VALUE, 14)

        # counters and memory
        self.r0 = []
        self.has_logged_symptoms = False
        self.last_state = self.state
        self.n_infectious_contacts = 0
        self.last_date = defaultdict(lambda : self.env.initial_timestamp.date())
        self.last_location = self.location
        self.last_duration = 0

        # interventions & risk prediction
        self.tracing = False
        self.WEAR_MASK =  False
        self.notified = False
        self.tracing_method = None
        self.maintain_extra_distance = 0
        self.how_much_I_follow_recommendations = PERCENT_FOLLOW
        self.recommendations_to_follow = OrderedSet()
        self.time_encounter_reduction_factor = 1.0
        self.hygiene = self.carefulness
        self.test_recommended = False

        # risk prediction
        self.risk = BASELINE_RISK_VALUE
        self.start_risk = BASELINE_RISK_VALUE
        self.risk_level = _proba_to_risk_level(self.risk)
        self.rec_level = -1 # risk-based recommendations
        self.past_N_days_contacts = [OrderedSet()]
        self.n_contacts_tested_positive = defaultdict(int)
        self.contact_book = Contacts(self.has_app)
        self.message_info = { 'traced': False, \
                'receipt':datetime.datetime.max, \
                'delay':BIG_NUMBER, 'n_contacts_tested_positive': defaultdict(lambda :[0]),
                "n_contacts_symptoms":defaultdict(lambda :[0]), "n_contacts_risk_updates":defaultdict(lambda :[0]),
                "n_risk_decreased": defaultdict(lambda :[0]), "n_risk_increased":defaultdict(lambda :[0]),
                "n_risk_mag_increased":defaultdict(lambda :[0]), "n_risk_mag_decreased":defaultdict(lambda :[0])
                }

        # Message Passing and Risk Prediction
        self.sent_messages = {}
        self.messages = []
        self.update_messages = []
        self.clusters = Clusters()
        self.tested_positive_contact_count = 0
        self.rolling_infectiousness_array = []
        self.infectiousnesses = []
        self.uid = create_new_uid(rng)
        self.exposure_message = None
        self.exposure_source = None
        self.test_time = datetime.datetime.max

        # symptoms
        self.symptom_start_time = None
        self.cold_progression = _get_cold_progression(self.age, self.rng, self.carefulness, self.preexisting_conditions, self.can_get_really_sick, self.can_get_extremely_sick)
        self.flu_progression = _get_flu_progression(self.age, self.rng, self.carefulness, self.preexisting_conditions, self.can_get_really_sick, self.can_get_extremely_sick)
        self.all_symptoms, self.cold_symptoms, self.flu_symptoms, self.covid_symptoms, self.allergy_symptoms = [], [], [], [], []

        # habits
        self.avg_shopping_time = _draw_random_discreet_gaussian(AVG_SHOP_TIME_MINUTES, SCALE_SHOP_TIME_MINUTES, self.rng)
        self.scale_shopping_time = _draw_random_discreet_gaussian(AVG_SCALE_SHOP_TIME_MINUTES,
                                                                  SCALE_SCALE_SHOP_TIME_MINUTES, self.rng)

        self.avg_exercise_time = _draw_random_discreet_gaussian(AVG_EXERCISE_MINUTES, SCALE_EXERCISE_MINUTES, self.rng)
        self.scale_exercise_time = _draw_random_discreet_gaussian(AVG_SCALE_EXERCISE_MINUTES,
                                                                  SCALE_SCALE_EXERCISE_MINUTES, self.rng)

        self.avg_working_minutes = _draw_random_discreet_gaussian(AVG_WORKING_MINUTES, SCALE_WORKING_MINUTES, self.rng)
        self.scale_working_minutes = _draw_random_discreet_gaussian(AVG_SCALE_WORKING_MINUTES, SCALE_SCALE_WORKING_MINUTES, self.rng)

        self.avg_misc_time = _draw_random_discreet_gaussian(AVG_MISC_MINUTES, SCALE_MISC_MINUTES, self.rng)
        self.scale_misc_time = _draw_random_discreet_gaussian(AVG_SCALE_MISC_MINUTES, SCALE_SCALE_MISC_MINUTES, self.rng)

        #getting the number of shopping days and hours from a distribution
        self.number_of_shopping_days = _draw_random_discreet_gaussian(AVG_NUM_SHOPPING_DAYS, SCALE_NUM_SHOPPING_DAYS, self.rng)
        self.number_of_shopping_hours = _draw_random_discreet_gaussian(AVG_NUM_SHOPPING_HOURS, SCALE_NUM_SHOPPING_HOURS, self.rng)

        #getting the number of exercise days and hours from a distribution
        self.number_of_exercise_days = _draw_random_discreet_gaussian(AVG_NUM_EXERCISE_DAYS, SCALE_NUM_EXERCISE_DAYS, self.rng)
        self.number_of_exercise_hours = _draw_random_discreet_gaussian(AVG_NUM_EXERCISE_HOURS, SCALE_NUM_EXERCISE_HOURS, self.rng)

        #Multiple shopping days and hours
        self.shopping_days = self.rng.choice(range(7), self.number_of_shopping_days)
        self.shopping_hours = self.rng.choice(range(7, 20), self.number_of_shopping_hours)

        #Multiple exercise days and hours
        self.exercise_days = self.rng.choice(range(7), self.number_of_exercise_days)
        self.exercise_hours = self.rng.choice(range(7, 20), self.number_of_exercise_hours)

        #Limiting the number of hours spent shopping per week
        self.max_misc_per_week = _draw_random_discreet_gaussian(AVG_MAX_NUM_MISC_PER_WEEK, SCALE_MAX_NUM_MISC_PER_WEEK, self.rng)
        self.count_misc=0

        # Limiting the number of hours spent exercising per week
        self.max_exercise_per_week = _draw_random_discreet_gaussian(AVG_MAX_NUM_EXERCISE_PER_WEEK, SCALE_MAX_NUM_EXERCISE_PER_WEEK, self.rng)
        self.count_exercise=0

        #Limiting the number of hours spent shopping per week
        self.max_shop_per_week = _draw_random_discreet_gaussian(AVG_MAX_NUM_SHOP_PER_WEEK, SCALE_MAX_NUM_SHOP_PER_WEEK, self.rng)
        self.count_shop=0

        self.work_start_hour = self.rng.choice(range(7, 17), 3)



    def assign_household(self, location):
        self.household = location
        self.location = location
        if self.profession == "retired":
            self.workplace = location

    def __repr__(self):
        return f"H:{self.name} age:{self.age}, SEIR:{int(self.is_susceptible)}{int(self.is_exposed)}{int(self.is_infectious)}{int(self.is_removed)}"

    ########### MEMORY OPTIMIZATION ###########
    @property
    def events(self):
        return self._events

    def pull_events(self):
        if self._events:
            events = self._events
            self._events = []
        else:
            events = self._events
        return events

    ########### EPI ###########

    @property
    def is_susceptible(self):
        return not self.is_exposed and not self.is_infectious and not self.is_removed and not self.is_immune

    @property
    def is_exposed(self):
        return self.infection_timestamp is not None and self.env.timestamp - self.infection_timestamp < datetime.timedelta(days=self.infectiousness_onset_days)

    @property
    def is_infectious(self):
        return self.infection_timestamp is not None and self.env.timestamp - self.infection_timestamp >= datetime.timedelta(days=self.infectiousness_onset_days)

    @property
    def is_removed(self):
        return self.recovered_timestamp == datetime.datetime.max

    @property
    def is_incubated(self):
        return (not self.is_asymptomatic and self.infection_timestamp is not None and
                self.env.timestamp - self.infection_timestamp >= datetime.timedelta(days=self.incubation_days))

    @property
    def state(self):
        return [int(self.is_susceptible), int(self.is_exposed), int(self.is_infectious), int(self.is_removed)]

    @property
    def has_cold(self):
        return self.cold_timestamp is not None

    @property
    def has_flu(self):
        return self.flu_timestamp is not None

    @property
    def has_allergy_symptoms(self):
        return self.allergy_timestamp is not None

    @property
    def days_since_covid(self):
        if self.infection_timestamp is None:
            return
        return (self.env.timestamp-self.infection_timestamp).days

    @property
    def days_since_cold(self):
        if self.cold_timestamp is None:
            return
        return (self.env.timestamp-self.cold_timestamp).days

    @property
    def days_since_flu(self):
        if self.flu_timestamp is None:
            return
        return (self.env.timestamp-self.flu_timestamp).days

    @property
    def days_since_allergies(self):
        if self.allergy_timestamp is None:
            return
        return (self.env.timestamp-self.allergy_timestamp).days

    @property
    def is_really_sick(self):
        return self.can_get_really_sick and 'severe' in self.symptoms

    @property
    def is_extremely_sick(self):
        return self.can_get_extremely_sick and 'severe' in self.symptoms

    @property
    def viral_load(self):
        """ Calculates the elapsed time since infection, returning this person's current viral load"""
        if not self.infection_timestamp:
            return 0.
        # calculates the time since infection in days
        days_infectious = (self.env.timestamp - self.infection_timestamp).total_seconds() / 86400 - self.infectiousness_onset_days

        if days_infectious < 0:
            return 0.

        # implements the piecewise linear function
        if days_infectious < self.viral_load_plateau_start:
            cur_viral_load = self.viral_load_plateau_height * days_infectious / self.viral_load_plateau_start
        elif days_infectious < self.viral_load_plateau_end:
            cur_viral_load = self.viral_load_plateau_height
        else:
            cur_viral_load = self.viral_load_plateau_height - self.viral_load_plateau_height * (days_infectious - self.viral_load_plateau_end) / (self.viral_load_recovered - self.viral_load_plateau_end)

        # the viral load cannot be negative
        if cur_viral_load < 0:
            cur_viral_load = 0.

        return cur_viral_load

    @property
    def infectiousness(self):
        severity_multiplier = 1
        if self.is_infectious:
            if self.can_get_really_sick:
              severity_multiplier = 1
            if self.is_extremely_sick:
              severity_multiplier = 1
            if 'immuno-compromised' in self.preexisting_conditions:
              severity_multiplier += 0.2
            if 'cough' in self.symptoms:
              severity_multiplier += 0.25
            severity_multiplier += (1-self.hygiene)
        return self.viral_load * severity_multiplier

    @property
    def obs_symptoms(self):
        if not self.has_app:
            return []
        reported_symptoms = []
        for symptom in self.all_symptoms:
            if self.rng.random() < self.carefulness:
                reported_symptoms.append(symptom)
        return reported_symptoms

    @property
    def symptoms(self):
        if self.last_date['symptoms'] != self.env.timestamp.date():
            self.last_date['symptoms'] = self.env.timestamp.date()
            self.update_symptoms()
        return self.all_symptoms

    @property
    def all_reported_symptoms(self):
        if not self.has_app:
            return []

        reported_symptoms = []
        for symptom in self.all_symptoms:
            if self.rng.random() < self.carefulness:
                reported_symptoms.append(symptom)
        return reported_symptoms

    def update_symptoms(self):
        if self.cold_timestamp is not None:
            t = self.days_since_cold
            if t < len(self.cold_progression):
                self.cold_symptoms = self.cold_progression[t]
            else:
                self.cold_symptoms = []

        if self.flu_timestamp is not None:
            t = self.days_since_flu
            if t < len(self.flu_progression):
                self.flu_symptoms = self.flu_progression[t]
            else:
                self.flu_symptoms = []

        if self.infection_timestamp is not None and not self.is_asymptomatic:
            t = self.days_since_covid
            if self.is_removed or t >= len(self.covid_progression):
                self.covid_symptoms = []
            else:
                self.covid_symptoms = self.covid_progression[t]

        if self.allergy_timestamp is not None:
            self.allergy_symptoms = self.allergy_progression[0]

        all_symptoms = set(self.flu_symptoms + self.cold_symptoms + self.allergy_symptoms + self.covid_symptoms)
        # self.new_symptoms = list(all_symptoms - set(self.all_symptoms))
        self.all_symptoms = list(all_symptoms)

    def compute_covid_properties(self):
        self.viral_load_plateau_height, \
          self.viral_load_plateau_start, \
            self.viral_load_plateau_end, \
              self.viral_load_recovered = _sample_viral_load_piecewise(
                                             rng=self.rng, age=self.age,
                                             initial_viral_load=self.initial_viral_load)
        self.infectiousness_onset_days = 1 + self.rng.normal(loc=INFECTIOUSNESS_ONSET_DAYS_AVG, scale=INFECTIOUSNESS_ONSET_DAYS_STD)
        # FIXME : Make incubation_days as lognormal
        self.incubation_days = self.infectiousness_onset_days + self.viral_load_plateau_start + self.rng.normal(loc=SYMPTOM_ONSET_WRT_VIRAL_LOAD_PEAK_AVG, scale=SYMPTOM_ONSET_WRT_VIRAL_LOAD_PEAK_STD)
        self.recovery_days = self.infectiousness_onset_days + self.viral_load_recovered

        self.covid_progression = _get_covid_progression(self.initial_viral_load, self.viral_load_plateau_start, self.viral_load_plateau_end,
                                        self.viral_load_recovered, age=self.age, incubation_days=self.incubation_days,
                                        really_sick=self.can_get_really_sick, extremely_sick=self.can_get_extremely_sick,
                                        rng=self.rng, preexisting_conditions=self.preexisting_conditions, carefulness=self.carefulness)

    def get_tested(self, city, source="illness"):
        if not city.tests_available:
            return False

        # TODO: get observed data on testing / who gets tested when??
        if any(self.symptoms) and self.rng.rand() > P_TEST:
            self.test_type = city.get_available_test()
            if self.rng.rand() > TEST_TYPES[self.test_type]['P_FALSE_NEGATIVE']:
                self.test_result =  'negative'
            else:
                self.test_result =  'positive'

            if self.test_type == "lab":
                self.test_result_validated = True
            else:
                self.test_result_validated = False

            if self.has_app and self.rng.random() < self.carefulness:
                self.reported_test_result = self.test_result
                self.reported_test_type = self.test_type
            else:
                self.reported_test_result = None
                self.reported_test_type = None

            return True

        return False

    def wear_mask(self, put_on=False):
        if not self.WEAR_MASK:
            self.wearing_mask, self.mask_efficacy = False, 0
            return

        self.wearing_mask = True
        if self.location == self.household:
            self.wearing_mask = False

        # if self.location.location_type == 'store':
        #     if self.carefulness > 0.6:
        #         self.wearing_mask = True
        #     elif self.rng.rand() < self.carefulness * BASELINE_P_MASK:
        #         self.wearing_mask = True
        # elif self.rng.rand() < self.carefulness * BASELINE_P_MASK :
        #     self.wearing_mask = True

        # efficacy - people do not wear it properly
        if self.wearing_mask:
            if  self.workplace.location_type == 'hospital':
              self.mask_efficacy = MASK_EFFICACY_HEALTHWORKER
            else:
              self.mask_efficacy = MASK_EFFICACY_NORMIE
        else:
            self.mask_efficacy = 0

    def recover_health(self):
        if (self.cold_timestamp is not None and
            self.days_since_cold >= len(self.cold_progression)):
            self.cold_timestamp = None
            self.cold_symptoms = []

        if (self.flu_timestamp is not None and
            self.days_since_flu >= len(self.flu_progression)):
            self.flu_timestamp = None
            self.flu_symptoms = []

        if (self.allergy_timestamp is not None and
            self.days_since_allergies >= self.len_allergies):
            self.allergy_timestamp = None
            self.allergy_symptoms = []

    def how_am_I_feeling(self):
        current_symptoms = self.symptoms
        if current_symptoms == []:
            return 1.0

        if getattr(self, "_quarantine", None) and self.rng.random() < self.how_much_I_follow_recommendations:
            return 0.10

        if sum(x in current_symptoms for x in ["severe", "extremely_severe"]) > 0:
            return 0.0

        elif self.test_result == "positive":
            return 0.1

        elif sum(x in current_symptoms for x in ["trouble_breathing"]) > 0:
            return 0.3 * (1 + self.carefulness)

        # elif sum(x in current_symptoms for x in ["moderate", "mild", "fever"]) > 0:
        #     return 0.2
        #
        # elif sum(x in current_symptoms for x in ["cough", "fatigue", "gastro", "aches"]) > 0:
        #     return 0.2
        #
        # elif sum(x in current_symptoms for x in ["runny_nose", "loss_of_taste"]) > 0:
        #     return 0.3
        #
        return 1.0

    def assert_state_changes(self):
        next_state = {0:[1], 1:[2], 2:[0, 3], 3:[3]}
        assert sum(self.state) == 1, f"invalid compartment for {self.name}: {self.state}"
        if self.last_state != self.state:
            # can skip the compartment if hospitalized in exposed
            if not self.obs_hospitalized:
                assert self.state.index(1) in next_state[self.last_state.index(1)], f"invalid compartment transition for {self.name}: {self.last_state} to {self.state}"
            self.last_state = self.state

    def notify(self, intervention=None, collect_training_data=False):
        if collect_training_data:
            self.tracing = True
            self.tracing_method = Tracing(risk_model="naive", max_depth=1, symptoms=False, risk=False, should_modify_behavior=False)
            return

        # FIXME: PERCENT_FOLLOW < 1 will throw an error because ot self.notified somewhere
        if intervention is not None and not self.notified and self.rng.random() < PERCENT_FOLLOW:
            self.tracing = False
            if isinstance(intervention, Tracing):
                self.tracing = True
                self.tracing_method = intervention
                self.rec_level = 0
                # initiate with basic recommendations
                # FIXME: Check isinstance of the RiskBasedRecommendations class
                if intervention.risk_model not in ['manual', 'digital']:
                    intervention.modify_behavior(self)
            else:
                intervention.modify_behavior(self)
            self.notified = True

    def run(self, city):
        """
           1 2 3 4 5 6 7 8 9 10 11 12 13 14 15 16 17 18 19 20 21 22 23 24
           State  h h h h h h h h h sh sh h  h  h  ac h  h  h  h  h  h  h  h  h
        """
        self.household.humans.add(self)
        while True:
            hour, day = self.env.hour_of_day(), self.env.day_of_week()
            if day==0:
                self.count_exercise=0
                self.count_shop=0

            if self.last_date['run'] != self.env.timestamp.date():
                self.last_date['run'] = self.env.timestamp.date()
                self.infectiousnesses.append(self.infectiousness)
                if len(self.infectiousnesses) > INFECTIOUSNESS_N_DAYS_HISTORY:
                    self.infectiousnesses.pop(0)
                self.update_symptoms()
                if self.tracing:
                    self.update_risk(symptoms=self.symptoms)
                Event.log_daily(self, self.env.timestamp)
                city.tracker.track_symptoms(self)

                # keep only past N_DAYS contacts
                if self.tracing:
                    for type_contacts in ['n_contacts_tested_positive', 'n_contacts_symptoms', \
                    'n_risk_increased', 'n_risk_decreased', "n_risk_mag_decreased", "n_risk_mag_increased"]:
                        for order in self.message_info[type_contacts]:
                            if len(self.message_info[type_contacts][order]) > TRACING_N_DAYS_HISTORY:
                                self.message_info[type_contacts][order] = self.message_info[type_contacts][order][1:]
                            self.message_info[type_contacts][order].append(0)

                # if self.tracing and self.message_info['traced']:
                #     if (self.env.timestamp - self.message_info['receipt']).days >= self.message_info['delay']:
                #         # print(f"{self.tracing_method}: Traced {self}")
                #         self.update_risk(value=True)

            # recover from cold/flu/allergies if it's time
            self.recover_health()

            # track symptoms
            if self.is_incubated and self.symptom_start_time is None:
                self.symptom_start_time = self.env.timestamp
                city.tracker.track_generation_times(self.name) # it doesn't count environmental infection or primary case or asymptomatic/presymptomatic infections; refer the definition

            # log test
            # TODO: needs better conditions; log test based on some condition on symptoms
            if self.test_recommended or  \
                (self.is_incubated and
                self.test_result != "positive" and
                self.env.timestamp - self.symptom_start_time >= datetime.timedelta(days=TEST_DAYS)):
                # make testing a function of age/hospitalization/travel
                if self.get_tested(city):
                    Event.log_test(self, self.env.timestamp)
                    self.test_time = self.env.timestamp
                    city.tracker.track_tested_results(self, self.test_result, self.test_type)
                    if self.tracing:
                        self.update_risk(test_results=True)

            # recover
            if self.is_infectious and self.days_since_covid >= self.recovery_days:
                city.tracker.track_recovery(self.n_infectious_contacts, self.recovery_days)
                self.infection_timestamp = None # indicates they are no longer infected
                if self.never_recovers:
                    self.recovered_timestamp = datetime.datetime.max
                    self.dead = True
                else:
                    if not REINFECTION_POSSIBLE:
                        self.recovered_timestamp = datetime.datetime.max
                        self.is_immune = not REINFECTION_POSSIBLE
                    else:
                        self.recovered_timestamp = self.env.timestamp
                        self.test_result, self.test_type = None, None
                    self.never_recovers = self.rng.random() <= P_NEVER_RECOVERS[min(math.floor(self.age/10),8)]
                    self.dead = False

                self.update_risk(recovery=True)
                self.infection_timestamp = None # indicates they are no longer infected
                self.all_symptoms, self.covid_symptoms = [], []
                Event.log_recovery(self, self.env.timestamp, self.dead)
                if self.dead:
                    yield self.env.timeout(np.inf)

            self.assert_state_changes()

            # Mobility
            # self.how_am_I_feeling = 1.0 (great) --> rest_at_home = False
            if not self.rest_at_home:
                # set it once for the rest of the disease path
                if self.rng.random() > self.how_am_I_feeling():
                    self.rest_at_home = True

            # happens when recovered
            elif self.rest_at_home and self.how_am_I_feeling() == 1.0:
                self.rest_at_home = False

            # if self.name == "human:69":print(f"{self} rest_at_home: {self.rest_at_home} S:{len(self.symptoms)} flu:{self.has_flu} cold:{self.has_cold}")

            if self.is_extremely_sick:
                city.tracker.track_hospitalization(self, "icu")
                yield self.env.process(self.excursion(city, "hospital-icu"))

            elif self.is_really_sick:
                city.tracker.track_hospitalization(self)
                yield self.env.process(self.excursion(city, "hospital"))

            if (not self.env.is_weekend() and
                hour in self.work_start_hour and
                not self.rest_at_home):
                yield self.env.process(self.excursion(city, "work"))

            elif ( hour in self.shopping_hours and
                   day in self.shopping_days and
                   self.count_shop<=self.max_shop_per_week and
                   not self.rest_at_home):
                self.count_shop+=1
                yield self.env.process(self.excursion(city, "shopping"))


            elif ( hour in self.exercise_hours and
                    day in self.exercise_days and
                    self.count_exercise<=self.max_exercise_per_week and
                    not self.rest_at_home):
                self.count_exercise+=1
                yield  self.env.process(self.excursion(city, "exercise"))

            elif (self.env.is_weekend() and
                    self.rng.random() < 0.5 and
                    not self.rest_at_home and
                    not self.count_misc<=self.max_misc_per_week):
                self.count_misc+=1
                yield  self.env.process(self.excursion(city, "leisure"))

            yield self.env.process(self.at(self.household, city, 60))

    ############################## MOBILITY ##################################
    @property
    def lat(self):
        return self.location.lat if self.location else self.household.lat

    @property
    def lon(self):
        return self.location.lon if self.location else self.household.lon

    @property
    def obs_lat(self):
        if LOCATION_TECH == 'bluetooth':
            return round(self.lat + self.rng.normal(0, 2))
        else:
            return round(self.lat + self.rng.normal(0, 10))

    @property
    def obs_lon(self):
        if LOCATION_TECH == 'bluetooth':
            return round(self.lon + self.rng.normal(0, 2))
        else:
            return round(self.lon + self.rng.normal(0, 10))

    def excursion(self, city, type):

        if type == "shopping":
            grocery_store = self._select_location(location_type="stores", city=city)
            t = _draw_random_discreet_gaussian(self.avg_shopping_time, self.scale_shopping_time, self.rng)
            with grocery_store.request() as request:
                yield request
                yield self.env.process(self.at(grocery_store, city, t))

        elif type == "exercise":
            park = self._select_location(location_type="park", city=city)
            t = _draw_random_discreet_gaussian(self.avg_exercise_time, self.scale_exercise_time, self.rng)
            yield self.env.process(self.at(park, city, t))

        elif type == "work":
            t = _draw_random_discreet_gaussian(self.avg_working_minutes, self.scale_working_minutes, self.rng)
            yield self.env.process(self.at(self.workplace, city, t))

        elif type == "hospital":
            # print(f"{self} got hospitalized")
            hospital = self._select_location(location_type=type, city=city)
            if hospital is None: # no more hospitals
                self.dead = True
                self.recovered_timestamp = datetime.datetime.max
                yield self.env.timeout(np.inf)

            self.obs_hospitalized = True
            if self.infection_timestamp is not None:
                t = self.recovery_days - (self.env.timestamp - self.infection_timestamp).total_seconds() / 86400 # DAYS
                t = max(t * 24 * 60,0)
            else:
                t = len(self.symptoms)/10 * 60 # FIXME: better model
            yield self.env.process(self.at(hospital, city, t))

        elif type == "hospital-icu":
            # print(f"{self} got icu-ed")
            icu = self._select_location(location_type=type, city=city)
            if icu is None:
                self.dead = True
                self.recovered_timestamp = datetime.datetime.max
                yield self.env.timeout(np.inf)

            if len(self.preexisting_conditions) < 2:
                extra_time = self.rng.choice([1, 2, 3], p=[0.5, 0.3, 0.2])
            else:
                extra_time = self.rng.choice([1, 2, 3], p=[0.2, 0.3, 0.5]) # DAYS
            t = self.viral_load_plateau_end - self.viral_load_plateau_start + extra_time

            yield self.env.process(self.at(icu, city, t * 24 * 60))

        elif type == "leisure":
            S = 0
            p_exp = 1.0
            while True:
                if self.rng.random() > p_exp:  # return home
                    yield self.env.process(self.at(self.household, city, 60))
                    break

                loc = self._select_location(location_type='miscs', city=city)
                S += 1
                p_exp = self.rho * S ** (-self.gamma * self.adjust_gamma)
                with loc.request() as request:
                    yield request
                    t = _draw_random_discreet_gaussian(self.avg_misc_time, self.scale_misc_time, self.rng)
                    yield self.env.process(self.at(loc, city, t))
        else:
            raise ValueError(f'Unknown excursion type:{type}')

    def at(self, location, city, duration):
        city.tracker.track_trip(from_location=self.location.location_type, to_location=location.location_type, age=self.age, hour=self.env.hour_of_day())

        # add the human to the location
        self.location = location
        location.add_human(self)
        self.wear_mask()

        self.leaving_time = duration + self.env.now
        self.start_time = self.env.now
        area = self.location.area
        initial_viral_load = 0

        # accumulate time at household
        if location == self.household:
            if self.last_location != self.household:
                self.last_duration = duration
                self.last_location = location
            else:
                self.last_duration += duration
        else:
            if self.last_location == self.household:
                city.tracker.track_social_mixing(location=self.household, duration=self.last_duration)

            self.last_location = location
            city.tracker.track_social_mixing(location=location, duration=self.last_duration)

        # Report all the encounters (epi transmission)
        for h in location.humans:
            if h == self:
                continue

            # age mixing #FIXME: find a better way
            # places other than the household, you mix with everyone
            if location != self.household and not self.rng.random() < (0.1 * abs(self.age - h.age) + 1) ** -1:
                continue

            distance =  np.sqrt(int(area/len(self.location.humans))) + \
                            self.rng.randint(MIN_DIST_ENCOUNTER, MAX_DIST_ENCOUNTER) + \
                            self.maintain_extra_distance
            # risk model
            # TODO: Add GPS measurements as conditions; refer JF's docs
            if MIN_MESSAGE_PASSING_DISTANCE < distance <  MAX_MESSAGE_PASSING_DISTANCE:
                if self.tracing:
                    self.contact_book.add(human=h, timestamp=self.env.timestamp)
                    h.contact_book.add(human=self, timestamp=self.env.timestamp)
                # FIXME: ideally encounter should be here. this will generate a lot of encounters

            t_overlap = min(self.leaving_time, getattr(h, "leaving_time", 60)) - max(self.start_time, getattr(h, "start_time", 60))
            t_near = self.rng.random() * t_overlap * self.time_encounter_reduction_factor

            city.tracker.track_social_mixing(human1=self, human2=h, duration=t_near, timestamp = self.env.timestamp)
            contact_condition = distance <= INFECTION_RADIUS and t_near > INFECTION_DURATION

            # Conditions met for possible infection
            if contact_condition:
                proximity_factor = 1
                if INFECTION_DISTANCE_FACTOR or INFECTION_DURATION_FACTOR:
                    proximity_factor = INFECTION_DISTANCE_FACTOR * (1 - distance/INFECTION_RADIUS) + INFECTION_DURATION_FACTOR * min((t_near - INFECTION_DURATION)/INFECTION_DURATION, 1)
                mask_efficacy = (self.mask_efficacy + h.mask_efficacy)*2

                # TODO: merge the two clauses into one (follow cold and flu)
                infectee = None
                if self.is_infectious:
                    ratio = self.asymptomatic_infection_ratio  if self.is_asymptomatic else 1.0
                    p_infection = self.infectiousness * ratio * proximity_factor
                    # FIXME: remove hygiene from severity multiplier; init hygiene = 0; use sum here instead
                    reduction_factor = CONTAGION_KNOB + sum(getattr(x, "_hygiene", 0) for x in [self, h]) + mask_efficacy
                    p_infection *= np.exp(-reduction_factor * self.n_infectious_contacts)

                    x_human = self.rng.random() < p_infection

                    if x_human and h.is_susceptible:
                        h.infection_timestamp = self.env.timestamp
                        h.initial_viral_load = h.rng.random()
                        h.compute_covid_properties()
                        infectee = h.name

                        self.n_infectious_contacts+=1
                        Event.log_exposed(h, self, self.env.timestamp)
                        h.exposure_message = encode_message(self.cur_message((self.env.timestamp - self.env.initial_timestamp).days))
                        city.tracker.track_infection('human', from_human=self, to_human=h, location=location, timestamp=self.env.timestamp)
                        city.tracker.track_covid_properties(h)
                        # print(f"{self.name} infected {h.name} at {location}")

                elif h.is_infectious:
                    ratio = h.asymptomatic_infection_ratio  if h.is_asymptomatic else 1.0
                    p_infection = h.infectiousness * ratio * proximity_factor # &prob_infectious
                    # FIXME: remove hygiene from severity multiplier; init hygiene = 0; use sum here instead
                    reduction_factor = CONTAGION_KNOB + sum(getattr(x, "_hygiene", 0) for x in [self, h]) + mask_efficacy
                    p_infection *= np.exp(-reduction_factor * h.n_infectious_contacts) # hack to control R0
                    x_human = self.rng.random() < p_infection

                    if x_human and self.is_susceptible:
                        self.infection_timestamp = self.env.timestamp
                        self.initial_viral_load = self.rng.random()
                        self.compute_covid_properties()
                        infectee = self.name

                        h.n_infectious_contacts+=1
                        Event.log_exposed(self, h, self.env.timestamp)
                        city.tracker.track_infection('human', from_human=h, to_human=self, location=location, timestamp=self.env.timestamp)
                        city.tracker.track_covid_properties(self)
                        # print(f"{h.name} infected {self.name} at {location}")

                # other transmissions
                if self.cold_timestamp is not None or h.cold_timestamp is not None:
                    cold_infector, cold_infectee = h, self
                    if self.cold_timestamp is not None:
                        cold_infector, cold_infectee = self, h

                    if self.rng.random() < COLD_CONTAGIOUSNESS:
                        cold_infectee.cold_timestamp = self.env.timestamp

                if self.flu_timestamp is not None or h.flu_timestamp is not None:
                    flu_infector, flu_infectee = h, self
                    if self.cold_timestamp is not None:
                        flu_infector, flu_infectee = self, h

                    if self.rng.random() < FLU_CONTAGIOUSNESS:
                        flu_infectee.flu_timestamp = self.env.timestamp

                city.tracker.track_encounter_events(human1=self, human2=h, location=location, distance=distance, duration=t_near)
                Event.log_encounter(self, h,
                                    location=location,
                                    duration=t_near,
                                    distance=distance,
                                    infectee=infectee,
                                    time=self.env.timestamp
                                    )

        yield self.env.timeout(duration / TICK_MINUTE)

        # environmental transmission
        p_infection = ENVIRONMENTAL_INFECTION_KNOB * location.contamination_probability * (1-self.mask_efficacy) # &prob_infection
        # initial_viral_load += p_infection
        x_environment = location.contamination_probability > 0 and self.rng.random() < p_infection
        if x_environment and self.is_susceptible:
            self.infection_timestamp = self.env.timestamp
            self.initial_viral_load = self.rng.random()
            self.compute_covid_properties()
            Event.log_exposed(self, location,  self.env.timestamp)
            city.tracker.track_infection('env', from_human=None, to_human=self, location=location, timestamp=self.env.timestamp)
            city.tracker.track_covid_properties(self)
            # print(f"{self.name} is infected at {location}")

        # Catch a random cold
        if self.cold_timestamp is None and self.rng.random() < P_COLD:
            self.cold_timestamp  = self.env.timestamp

        # Catch a random flu
        if self.flu_timestamp is None and self.rng.random() < P_FLU:
            self.flu_timestamp = self.env.timestamp

        # Have random allergy symptoms
        if self.has_allergies and self.rng.random() < P_HAS_ALLERGIES_TODAY:
            self.allergy_timestamp = self.env.timestamp

        location.remove_human(self)

    def _select_location(self, location_type, city):
        """
        Preferential exploration treatment to visit places
        rho, gamma are treated in the paper for normal trips
        Here gamma is multiplied by a factor to supress exploration for parks, stores.
        """
        if location_type == "park":
            S = self.visits.n_parks
            self.adjust_gamma = 1.0
            pool_pref = self.parks_preferences
            locs = city.parks
            visited_locs = self.visits.parks

        elif location_type == "stores":
            S = self.visits.n_stores
            self.adjust_gamma = 1.0
            pool_pref = self.stores_preferences
            locs = city.stores
            visited_locs = self.visits.stores

        elif location_type == "hospital":
            hospital = None
            for hospital in sorted(city.hospitals, key=lambda x:compute_distance(self.location, x)):
                if len(hospital.humans) < hospital.capacity:
                    return hospital
            return None

        elif location_type == "hospital-icu":
            icu = None
            for hospital in sorted(city.hospitals, key=lambda x:compute_distance(self.location, x)):
                if len(hospital.icu.humans) < hospital.icu.capacity:
                    return hospital.icu
            return None

        elif location_type == "miscs":
            S = self.visits.n_miscs
            self.adjust_gamma = 1.0
            pool_pref = [(compute_distance(self.location, m) + 1e-1) ** -1 for m in city.miscs if
                         m != self.location]
            pool_locs = [m for m in city.miscs if m != self.location]
            locs = city.miscs
            visited_locs = self.visits.miscs

        else:
            raise ValueError(f'Unknown location_type:{location_type}')

        if S == 0:
            p_exp = 1.0
        else:
            p_exp = self.rho * S ** (-self.gamma * self.adjust_gamma)

        if self.rng.random() < p_exp and S != len(locs):
            # explore
            cands = [i for i in locs if i not in visited_locs]
            cands = [(loc, pool_pref[i]) for i, loc in enumerate(cands)]
        else:
            # exploit
            cands = [(i, count) for i, count in visited_locs.items()]

        cands, scores = zip(*cands)
        loc = self.rng.choice(cands, p=_normalize_scores(scores))
        visited_locs[loc] += 1
        return loc

    def __getstate__(self):
        # Copy the object's state from self.__dict__ which contains
        # all our instance attributes. Always use the dict.copy()
        # method to avoid modifying the original state.
        state = self.__dict__.copy()
        # Remove the unpicklable entries.
        if state.get("env"):
            del state['env']
            del state['_events']
            del state['visits']
            del state['household']
            del state['location']
            del state['workplace']
            del state['exercise_hours']
            del state['exercise_days']
            del state['shopping_days']
            del state['shopping_hours']
            del state['work_start_hour']
            del state['profession']
            del state['rho']
            del state['gamma']
            del state['rest_at_home']
            del state['never_recovers']
            del state['last_state']
            del state['avg_shopping_time']
            del state['city']
            del state['count_shop']
            del state['last_date']
            del state['message_info']
            state['messages'] = [encode_message(message) for message in state['contact_book'].messages if message.day == state['contact_book'].messages[-1].day]
            state['update_messages'] = [encode_update_message(update_message) for update_message in state['contact_book'].update_messages if update_message.day == state['contact_book'].update_messages[-1].day]
            del state['contact_book']
            del state['last_location']
            del state['recommendations_to_follow']
            del state['tracing_method']
            if state.get('_workplace'):
                del state['_workplace']

        # add a stand-in for property
        state["all_reported_symptoms"] = self.all_reported_symptoms
        return state

    def __setstate__(self, state):
        # Restore instance attributes.
        self.__dict__.update(state)


    def cur_message(self, day):
        """creates the current message for this user"""
        message = Message(self.uid, self.risk_level, day, self.name, self.has_app)
        return message

    def cur_message_risk_update(self, day, old_uid, old_risk, sent_at):
        return UpdateMessage(old_uid, self.risk_level, old_risk, day, sent_at, self.name, self.has_app)

    def symptoms_at_time(self, now, symptoms):
        if not symptoms:
            return []
        if not self.symptom_start_time:
            return []
        sickness_day = (now - self.symptom_start_time).days
        if not sickness_day:
            return []
        if sickness_day > 14:
            rolling_all_symptoms_till_day = symptoms[sickness_day-14: sickness_day]
        else:
            rolling_all_symptoms_till_day = symptoms[:sickness_day]
        return rolling_all_symptoms_till_day

    def get_test_result_array(self, date):
        # dont change the logic in here, it needs to remain FROZEN
        results = np.zeros(14)
        result_day = (date - self.test_time).days
        if result_day >= 0 and result_day < 14:
            results[result_day] = 1
        return results

    def exposure_array(self, date):
        # dont change the logic in here, it needs to remain FROZEN
        exposed = False
        exposure_day = None
        if self.infection_timestamp:
            exposure_day = (date - self.infection_timestamp).days
            if exposure_day >= 0 and exposure_day < 14:
                exposed = True
            else:
                exposure_day = None
        return exposed, exposure_day

    def recovered_array(self, date):
        # dont change the logic in here, it needs to remain FROZEN
        is_recovered = False
        recovery_day = (date - self.recovered_timestamp).days
        if recovery_day >= 0 and recovery_day < 14:
            is_recovered = True
        else:
            recovery_day = None
        return is_recovered, recovery_day


    ############################## RISK PREDICTION #################################

    def update_risk_level(self):
<<<<<<< HEAD
        new_risk_level = _proba_to_risk_level(self.risk)
        # self.contact_book.update_risk_level(owner=self, tracing_method=self.tracing_method, new_risk_level=new_risk_level)

        if new_risk_level != self.risk_level:
            # print(f"{self} changed to {self.risk_level} to {new_risk_level}")
            if self.tracing_method.propagate_risk:
                payload = {'change': new_risk_level > self.risk_level, 'magnitude': abs(new_risk_level - self.risk_level) }
                self.contact_book.send_message(self, self.tracing_method, order=1, reason="risk_update", payload=payload)
            self.risk_level = new_risk_level
=======
        if RISK_MODEL == "transformer":
            assert(self.risk_history is not None)
            cur_day = (self.env.timestamp - self.env.initial_timestamp).days

            for day in range(0, TRACING_N_DAYS_HISTORY-1):
                # TODO: think more about this
                old_risk_level_on_day = _proba_to_risk_level(self.prev_risk_history[day])
                new_risk_level_on_day = _proba_to_risk_level(self.risk_history[day+1])
                if old_risk_level_on_day != new_risk_level_on_day:

                    self.risk = self.risk_history[day+1]
                    # FIXME: this is a hack to get different "sent at" times, so we can group the update messages received on a day
                    sent_at = self.env.timestamp + datetime.timedelta(minutes=day)
                    for message in self.contact_book.messages:

                        if message.day == cur_day - day:
                            sent_at += datetime.timedelta(int(message.unobs_id[6:]))
                            self.city.hd[message.unobs_id].contact_book.update_messages.append(
                                self.cur_message_risk_update(cur_day, self.uid, self.risk, sent_at))

                    self.risk_level = new_risk_level_on_day
            self.risk = self.risk_history[0]
>>>>>>> b9a485e2
            self.tracing_method.modify_behavior(self)

        else:
            new_risk_level = _proba_to_risk_level(self.risk)

            if new_risk_level != self.risk_level:
                # print(f"{self} changed to {self.risk_level} to {new_risk_level}")
                if self.tracing_method.propagate_risk:
                    payload = {'change': new_risk_level > self.risk_level, 'magnitude': abs(new_risk_level - self.risk_level) }
                    self.contact_book.send_message(self, self.tracing_method, order=1, reason="risk_update", payload=payload)
                self.risk_level = new_risk_level
                self.tracing_method.modify_behavior(self)

    def update_risk(self, recovery=False, test_results=False, update_messages=None, symptoms=None, value = False):
        if RISK_MODEL != "transformer":
            if recovery:
                if self.is_removed:
                    self.risk = 0.0
                else:
                    self.risk = BASELINE_RISK_VALUE
                self.update_risk_level()

            if test_results:
                if self.test_result == "positive":
                    self.risk = 1.0
                    self.contact_book.send_message(self, self.tracing_method, order=1, reason="test")
                elif self.test_result == "negative":
                    self.risk = 0.20
                self.update_risk_level()

            if symptoms and self.tracing_method.propagate_symptoms:
                if sum(x in symptoms for x in ['severe', 'trouble_breathing']) > 0 and not self.has_logged_symptoms:
                    self.risk = max(0.8, self.risk)
                    self.update_risk_level()
                    self.contact_book.send_message(self, self.tracing_method, order=1, reason="symptoms")
                    self.has_logged_symptoms = True

            # update risk level because of update messages in run() to avoid redundant updates and cascading of message passing
            if (update_messages and
                not self.is_removed and
                self.test_result != "positive"):
                # if update_messages['reason'] == "risk_update":
                    # print(f"{self} traced")
                self.message_info['traced'] = True
                self.message_info['receipt'] = min(self.env.timestamp, self.message_info['receipt'])
                self.message_info['delay'] = min(update_messages['delay'], self.message_info['delay'])
                order = update_messages['order']
                propagate_further = order < self.tracing_method.max_depth

                if update_messages['reason'] == "test":
                    self.message_info['n_contacts_tested_positive'][order][-1] += update_messages['n']

                elif update_messages['reason'] == "symptoms":
                    self.message_info['n_contacts_symptoms'][order][-1] += update_messages['n']

                elif update_messages['reason'] == "risk_update":
                    self.message_info['n_contacts_risk_updates'][order][-1] += update_messages['n']
                    propagate_further = order < self.tracing_method.propage_risk_max_depth

                if update_messages['payload']:
                    if update_messages['payload']['change']:
                        self.message_info['n_risk_increased'][order][-1] += 1
                        self.message_info['n_risk_mag_increased'][order][-1] += update_messages['payload']["magnitude"]
                    else:
                        self.message_info['n_risk_decreased'][order][-1] += 1
                        self.message_info['n_risk_mag_decreased'][order][-1] += update_messages['payload']["magnitude"]

                if propagate_further:
                    self.contact_book.send_message(self, self.tracing_method, order=order+1, reason=update_messages['reason'])

            # value updates
            if value:
                self.tracing_method.compute_risk(self)
                self.update_risk_level()<|MERGE_RESOLUTION|>--- conflicted
+++ resolved
@@ -1105,17 +1105,6 @@
     ############################## RISK PREDICTION #################################
 
     def update_risk_level(self):
-<<<<<<< HEAD
-        new_risk_level = _proba_to_risk_level(self.risk)
-        # self.contact_book.update_risk_level(owner=self, tracing_method=self.tracing_method, new_risk_level=new_risk_level)
-
-        if new_risk_level != self.risk_level:
-            # print(f"{self} changed to {self.risk_level} to {new_risk_level}")
-            if self.tracing_method.propagate_risk:
-                payload = {'change': new_risk_level > self.risk_level, 'magnitude': abs(new_risk_level - self.risk_level) }
-                self.contact_book.send_message(self, self.tracing_method, order=1, reason="risk_update", payload=payload)
-            self.risk_level = new_risk_level
-=======
         if RISK_MODEL == "transformer":
             assert(self.risk_history is not None)
             cur_day = (self.env.timestamp - self.env.initial_timestamp).days
@@ -1138,21 +1127,18 @@
 
                     self.risk_level = new_risk_level_on_day
             self.risk = self.risk_history[0]
->>>>>>> b9a485e2
-            self.tracing_method.modify_behavior(self)
-
         else:
             new_risk_level = _proba_to_risk_level(self.risk)
-
             if new_risk_level != self.risk_level:
                 # print(f"{self} changed to {self.risk_level} to {new_risk_level}")
                 if self.tracing_method.propagate_risk:
                     payload = {'change': new_risk_level > self.risk_level, 'magnitude': abs(new_risk_level - self.risk_level) }
                     self.contact_book.send_message(self, self.tracing_method, order=1, reason="risk_update", payload=payload)
                 self.risk_level = new_risk_level
-                self.tracing_method.modify_behavior(self)
-
-    def update_risk(self, recovery=False, test_results=False, update_messages=None, symptoms=None, value = False):
+
+        self.tracing_method.modify_behavior(self)
+
+    def update_risk(self, recovery=False, test_results=False, update_messages=None, symptoms=None):
         if RISK_MODEL != "transformer":
             if recovery:
                 if self.is_removed:
@@ -1207,9 +1193,4 @@
                         self.message_info['n_risk_mag_decreased'][order][-1] += update_messages['payload']["magnitude"]
 
                 if propagate_further:
-                    self.contact_book.send_message(self, self.tracing_method, order=order+1, reason=update_messages['reason'])
-
-            # value updates
-            if value:
-                self.tracing_method.compute_risk(self)
-                self.update_risk_level()+                    self.contact_book.send_message(self, self.tracing_method, order=order+1, reason=update_messages['reason'])