--- conflicted
+++ resolved
@@ -198,18 +198,11 @@
     n_people = 10000
     initial_viral_load_options = (0.50, 0.75)  # This test only checks for 0.6 threshold
     viral_load_plateau_start = 1
-<<<<<<< HEAD
-    viral_load_plateau_end = 3
-    viral_load_recovered = 6
-    ages_options = (50,)  # This test doesn't do checks on age
-    incubation_days = 2
-=======
     viral_load_plateau_end = 2
     viral_load_recovered = 4
     ages_options = (50,)  # This test doesn't do checks on age
     incubation_days = 1
     infectiousness_onset_days = 1
->>>>>>> 6d077f96
     really_sick_options = (True, False)
     extremely_sick_options = (True, False)
     preexisting_conditions_options = (tuple(), ('pre1', 'pre2'), ('pre1', 'pre2', 'pre3'))
