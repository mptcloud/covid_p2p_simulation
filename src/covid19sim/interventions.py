"""
<<<<<<< HEAD
[summary]
=======
Implements human behavior/government policy changes.
>>>>>>> 7e418164
"""
from orderedset import OrderedSet
import numpy as np

<<<<<<< HEAD
from covid19sim.configs.constants import BIG_NUMBER
from covid19sim.configs.config import RHO, GAMMA, MANUAL_TRACING_P_CONTACT,\
    RISK_TRANSMISSION_PROBA, DEFAULT_DISTANCE
from covid19sim.models.run import integrated_risk_pred
from covid19sim.configs.exp_config import ExpConfig

class BehaviorInterventions(object):
    """
    [summary]

    Args:
        object ([type]): [description]
=======
from covid19sim.models.run import integrated_risk_pred
from covid19sim.constants import BIG_NUMBER
class BehaviorInterventions(object):
    """
    A base class to modify behavior based on the type of intervention.
>>>>>>> 7e418164
    """
    def __init__(self):
        """
        [summary]
        """
        pass

    def modify_behavior(self, human):
        """
<<<<<<< HEAD
        [summary]

        Args:
            human ([type]): [description]
=======
        Changes the behavior attributes of `Human`.
        This function can add new attributes to `Human`.
        If the name of the attribute being changed is `attr`, a new attribute
        is `_attr`.
        `_attr` stores the `attribute` value of `Human` before the change will be made.
        `attr` will store new value.

        Args:
            human (Human): `Human` object.
>>>>>>> 7e418164
        """
        pass

    def revert_behavior(self, human):
        """
<<<<<<< HEAD
        [summary]

        Args:
            human ([type]): [description]
=======
        Resets the behavior attributes of `Human`.
        It changes `attr` back to what it was before modifying the `attribute`.
        deletes `_attr` from `Human`.

        Args:
            human (Human): `Human` object.
>>>>>>> 7e418164
        """
        pass

    def __repr__(self):
        return "BehaviorInterventions"


class StayHome(BehaviorInterventions):
    """
<<<<<<< HEAD
    [summary]
=======
    TODO.
    Not currently being used.
>>>>>>> 7e418164
    """
    def __init__(self):
        """
        [summary]
        """
        pass

    def modify_behavior(self, human):
        """
        [summary]

        Args:
            human ([type]): [description]
        """
        human._max_misc_per_week = human.max_misc_per_week
        human._max_shop_per_week = human.max_shop_per_week

        human.max_misc_per_week = 1
        human.max_shop_per_week = 1

    def revert_behavior(self, human):
        """
        [summary]

        Args:
            human ([type]): [description]
        """
        human.max_misc_per_week = human._max_misc_per_week
        human.max_shop_per_week = human._max_shop_per_week
        delattr(human, "_max_misc_per_week")
        delattr(human, "_max_shop_per_week")

<<<<<<< HEAD
class LimitContact (BehaviorInterventions):
    """
    [summary]
=======
    def __repr__(self):
        return "Stay Home"

class LimitContact (BehaviorInterventions):
    """
    TODO.
    Not currently being used.
>>>>>>> 7e418164
    """
    def __init__(self):
        """
        [summary]
        """
        pass

    def modify_behavior(self, human):
        """
        [summary]

        Args:
            human ([type]): [description]
        """
        human._maintain_distance = human.maintain_distance
        human._max_misc_per_week = human.max_misc_per_week
        human._max_shop_per_week = human.max_shop_per_week

        human.maintain_distance = human.conf.get("DEFAULT_DISTANCE") + 100 * (human.carefulness - 0.5)
        human.max_misc_per_week = 1
        human.max_shop_per_week = 1

    def revert_behavior(self, human):
        """
        [summary]

        Args:
            human ([type]): [description]
        """
        human.maintain_distance = human._maintain_distance
        human.max_misc_per_week = human._max_misc_per_week
        human.max_shop_per_week = human._max_shop_per_week
        delattr(human, "_maintain_distance")
        delattr(human, "_max_misc_per_week")
        delattr(human, "_max_shop_per_week")

<<<<<<< HEAD
class Stand2M(BehaviorInterventions):
    """
    [summary]
=======
    def __repr__(self):
        return "Limit Contact"


class Stand2M(BehaviorInterventions):
    """
    `Human` should maintain an extra distance with other people.
    It adds `_maintain_extra_distance_2m` because of the conflict with a same named attribute in
    `SocialDistancing`
>>>>>>> 7e418164
    """
    def __init__(self):
        """
        [summary]
        """
        pass

    def modify_behavior(self, human):
        """
        [summary]

        Args:
            human ([type]): [description]
        """
        # FIXME : Social distancing also has this parameter
        human._maintain_extra_distance_2m = human.maintain_extra_distance
        human.maintain_extra_distance = 200 # cms

    def revert_behavior(self, human):
        """
        [summary]

        Args:
            human ([type]): [description]
        """
        human.maintain_extra_distance = human._maintain_extra_distance_2m
        delattr(human, "_maintain_extra_distance_2m")

    def __repr__(self):
        """
        [summary]

        Returns:
            [type]: [description]
        """
        return "Stand 2M"

class WashHands(BehaviorInterventions):
    """
<<<<<<< HEAD
    [summary]
=======
    Increases `Human.hygeine`.
    This factor is used to decay likelihood of getting infected/infecting others exponentially.
>>>>>>> 7e418164
    """

    def __init__(self):
        """
        [summary]
        """
        pass

    def modify_behavior(self, human):
        """
        [summary]

        Args:
            human ([type]): [description]
        """
        human._hygiene = human.hygiene
        human.hygiene = human.rng.uniform(human.carefulness, 2)

    def revert_behavior(self, human):
        """
        [summary]

        Args:
            human ([type]): [description]
        """
        human.hygiene = human._hygiene
        delattr(human, "_hygiene")

    def __repr__(self):
        """
        [summary]

        Returns:
            [type]: [description]
        """
        return "Wash Hands"

class Quarantine(BehaviorInterventions):
    """
<<<<<<< HEAD
    [summary]
=======
    Implements quarantining for `Human`. Following is included -
        1. work from home (changes `Human.workplace` to `Human.household`)
        2. rest at home (not go out unless)
        3. stay at home unless hospitalized (so there can still be household infections)
        4. go out with a reduce probability of 0.10 to stores/parks/miscs, but every time `Human` goes out
            they do not explore i.e. do not go to more than one location. (reduce RHO and GAMMA)

    Adds an attribute `_quarantine` to be used as a flag.
>>>>>>> 7e418164
    """
    _RHO = 0.1
    _GAMMA = 1

    def __init__(self):
        pass

    def modify_behavior(self, human):
        """
        [summary]

        Args:
            human ([type]): [description]
        """
        human._workplace = human.workplace
        human.workplace = human.household
        human.rho = self._RHO
        human.gamma = self._GAMMA
        human.rest_at_home = True
        human._quarantine = True
        # print(f"{human} quarantined {human.tracing_method}")

    def revert_behavior(self, human):
        """
        [summary]

        Args:
            human ([type]): [description]
        """
        human.workplace = human._workplace
        human.rho = human.conf.get("RHO")
        human.gamma = human.conf.get("GAMMA")
        human.rest_at_home = False
        human._quarantine = False
        delattr(human, "_workplace")

    def __repr__(self):
        return f"Quarantine"

# FIXME: Lockdown should be a mix of CityBasedIntervention and BehaviorInterventions.
class Lockdown(BehaviorInterventions):
    """
<<<<<<< HEAD
    [summary]
=======
    Implements lockdown. Needs some more work.
    It only implements behvior modification for `Human`. Ideally, it should close down stores/parks/etc.

    Following behavior modifications are included -
        1. reducde mobility through RHO and GAMMA. Enables minimal exploration if going out.
            i.e. `Human` revisits the previously visited location with increased probability.
            If `Human` is on a leisure trip, it visits only a few location.
        2. work from home (changes `Human.workplace` to `Human.household`)
>>>>>>> 7e418164
    """
    _RHO = 0.1
    _GAMMA = 1

    def modify_behavior(self, human):
        """
        [summary]

        Args:
            human ([type]): [description]
        """
        human._workplace = human.workplace
        human.workplace = human.household
        human.rho = self._RHO
        human.gamma = self._GAMMA

    def revert_behavior(self, human):
        """
        [summary]

        Args:
            human ([type]): [description]
        """
        human.workplace = human._workplace
        human.rho = human.conf.get("RHO")
        human.gamma = human.conf.get("GAMMA")
        delattr(human, "_workplace")

    def __repr__(self):
        """
        [summary]

        Returns:
            [type]: [description]
        """
        return f"Lockdown"

class SocialDistancing(BehaviorInterventions):
    """
<<<<<<< HEAD
    [summary]
    """
    DEFAULT_SOCIAL_DISTANCE = 100 # cm
=======
    Implements social distancing. Following is included -
        1. maintain a distance of 200 cms with other people.
        2. Reduce the time of encounter by 0.5 than what one would do without this intervention.
        3. Reduced mobility (using RHO and GAMMA)

    """
    DEFAULT_SOCIAL_DISTANCE = 200 # cm
>>>>>>> 7e418164
    TIME_ENCOUNTER_REDUCTION_FACTOR = 0.5
    _RHO = 0.2
    _GAMMA = 0.5

    def modify_behavior(self, human):
        """
        [summary]

        Args:
            human ([type]): [description]
        """
        human._maintain_extra_distance = human.maintain_extra_distance
        human._time_encounter_reduction_factor = human.time_encounter_reduction_factor

        human.maintain_extra_distance = self.DEFAULT_SOCIAL_DISTANCE + 100 * (human.carefulness - 0.5)
        human.time_encounter_reduction_factor = self.TIME_ENCOUNTER_REDUCTION_FACTOR
        human.rho = self._RHO
        human.gamma = self._GAMMA

    def revert_behavior(self, human):
        """
        [summary]

        Args:
            human ([type]): [description]
        """
        human.maintain_extra_distance = human._maintain_extra_distance
        human.time_encounter_reduction_factor = human._time_encounter_reduction_factor
        human.rho = human.conf.get("RHO")
        human.gamma = human.conf.get("GAMMA")
        delattr(human, "_maintain_extra_distance")
        delattr(human, "_time_encounter_reduction_factor")

    def __repr__(self):
        """
        [summary]
        """
        return f"Social Distancing"

class BinaryTracing(BehaviorInterventions):
    """
    Implements two recommendations for binary tracing.
    There are only two levels, i.e., 0 and 1.
    At the start of this intervention, everyone is initialized with recommendations
    in the level 0.
    """
    def __init__(self):
        super(BinaryTracing, self).__init__()

    def modify_behavior(self, human):
        if human.rec_level == 0:
            recommendations = []
        else:
            recommendations = [Quarantine()]
        self.revert_behavior(human)
        for rec in recommendations:
            if isinstance(rec, BehaviorInterventions) and human.rng.rand() < human.how_much_I_follow_recommendations:
                rec.modify_behavior(human)
                human.recommendations_to_follow.add(rec)

    def revert_behavior(self, human):
        for rec in human.recommendations_to_follow:
            rec.revert_behavior(human)
        human.recommendations_to_follow = OrderedSet()


class WearMask(BehaviorInterventions):
    """
<<<<<<< HEAD
    [summary]
=======
    `Human` wears a mask according to `Human.wear_mask()`.
    Sets `Human.WEAR_MASK` to True.
>>>>>>> 7e418164
    """

    def __init__(self, available=None):
        """
        [summary]

        Args:
            available ([type], optional): [description]. Defaults to None.
        """
        super(WearMask, self).__init__()
        self.available = available

    def modify_behavior(self, human):
        """
        [summary]

        Args:
            human ([type]): [description]
        """
        if self.available is None:
            human.WEAR_MASK = True
            return

        elif self.available > 0:
            human.WEAR_MASK = True
            self.available -= 1

    def revert_behavior(self, human):
        """
        [summary]

        Args:
            human ([type]): [description]
        """
        human.WEAR_MASK = False

    def __repr__(self):
        """
        [summary]

        Returns:
            [type]: [description]
        """
        return f"Wear Mask"

def get_recommendations(level):
    """
<<<<<<< HEAD
    [summary]

    Args:
        level ([type]): [description]

    Returns:
        [type]: [description]
=======
    Maps recommendation level to a list `BehaviorInterventions`.

    Args:
        level (int): recommendation level.

    Returns:
        list: a list of `BehaviorInterventions`.
>>>>>>> 7e418164
    """
    if level == 0:
        return [WashHands()]
    if level == 1:
        return [WashHands(), Stand2M(), WearMask()]
    if level == 2:
        return [WashHands(), SocialDistancing(), WearMask(), 'monitor_symptoms']

    return [WashHands(), SocialDistancing(), WearMask(), 'monitor_symptoms', GetTested("recommendations"), Quarantine()]

class RiskBasedRecommendations(BehaviorInterventions):
    """
<<<<<<< HEAD
    [summary]
=======
    Implements recommendation based behavior modifications.
    The risk level is mapped to a recommendation level. The thresholds to do so are fixed.
    These thresholds are decided using a heuristic, which is outside the scope of this class.
    Each recommendation level is a list of different `BehaviorInterventions`.

    It uses `Human.recommendations_to_follow` to keep a record of various recommendations
    that `Human` is currently following.
>>>>>>> 7e418164
    """
    UPPER_GREEN = 1
    UPPER_BLUE = 3
    UPPER_ORANGE = 5
    UPPER_RED = 15

    def __init__(self):
        """
        [summary]
        """
        super(RiskBasedRecommendations, self).__init__()

    @staticmethod
    def get_recommendations_level(risk_level):
        """
<<<<<<< HEAD
        [summary]
=======
        Converts the risk level to recommendation level.
>>>>>>> 7e418164

        Args:
            risk_level (int): quantized risk level of range 0-15. sent in encounter messages and update messages.

        Returns:
<<<<<<< HEAD
            recommendation level (int): App recommendation level which takes on a range of 0-3 and may impact mobility.
=======
            recommendation level (int): App recommendation level which takes on a range of 0-3.
>>>>>>> 7e418164
        """
        if risk_level <= RiskBasedRecommendations.UPPER_GREEN:
            return 0
        elif RiskBasedRecommendations.UPPER_GREEN < risk_level <= RiskBasedRecommendations.UPPER_BLUE:
            return 1
        elif RiskBasedRecommendations.UPPER_BLUE < risk_level <= RiskBasedRecommendations.UPPER_ORANGE:
            return 2
        elif RiskBasedRecommendations.UPPER_ORANGE < risk_level <= RiskBasedRecommendations.UPPER_RED:
            return 3
        else:
            raise

    def modify_behavior(self, human):
<<<<<<< HEAD
        """
        [summary]

        Args:
            human ([type]): [description]
        """
=======
>>>>>>> 7e418164
        recommendations = get_recommendations(human.rec_level)
        self.revert_behavior(human)
        for rec in recommendations:
            if isinstance(rec, BehaviorInterventions) and human.rng.rand() < human.how_much_I_follow_recommendations:
                rec.modify_behavior(human)
                human.recommendations_to_follow.add(rec)

    def revert_behavior(self, human):
<<<<<<< HEAD
        """
        [summary]

        Args:
            human ([type]): [description]
        """
        # print(f"chaging back {human}")
=======
>>>>>>> 7e418164
        for rec in human.recommendations_to_follow:
            rec.revert_behavior(human)
        human.recommendations_to_follow = OrderedSet()

class GetTested(BehaviorInterventions):
    """
<<<<<<< HEAD
    [summary]
=======
    `Human` should get tested.
>>>>>>> 7e418164
    """
    # FIXME: can't be called as a stand alone class. Needs human.recommendations_to_follow to work
    # FIXME: test_recommended should be _test_recommended. Make it a convention that any attribute added here,
    # starts with _
    def __init__(self, source):
        """
<<<<<<< HEAD
        [summary]

        Args:
            source ([type]): [description]
=======
        Args:
            source (str): reason behind getting tested e.g. recommendation, diagnosis, etc.
>>>>>>> 7e418164
        """
        self.source = source

    def modify_behavior(self, human):
        """
        [summary]

        Args:
            human ([type]): [description]
        """
        human.test_recommended  = True

    def revert_behavior(self, human):
        """
        [summary]

        Args:
            human ([type]): [description]
        """
        human.test_recommended  = False

    def __repr__(self):
        """
        [summary]

        Returns:
            [type]: [description]
        """
        return "Get Tested"

class Tracing(object):
    """
<<<<<<< HEAD
    [summary]
    """
    def __init__(self, risk_model, max_depth=None, symptoms=False, risk=False, should_modify_behavior=True):
        """
        [summary]

        Args:
            object ([type]): [description]
            risk_model ([type]): [description]
            max_depth ([type], optional): [description]. Defaults to None.
            symptoms (bool, optional): [description]. Defaults to False.
            risk (bool, optional): [description]. Defaults to False.
            should_modify_behavior (bool, optional): [description]. Defaults to True.
=======
    Implements tracing. It relies on categorization of `Human` according to risk_levels.
    """
    def __init__(self, risk_model, max_depth=1, symptoms=False, risk=False, should_modify_behavior=True):
        """
        risk_levels are determined based on risk, which is computed using `Tracing.compute_risk`.
        `Human.message_info` carries information about all the contacts that person had in the past `configs.blah.yml --> TRACING_N_DAYS_HISTORY`.
        Depending on the type of risk_model, `Human.risk` is computed using the contents of this `Human.message_info`.

        Note 0: `Human.message_info` is used for all `risk_model`s except for `transformer`, a type of `retrospective-risk` tracing method.
        Note 1: `risk`, `symptoms`, `max_depth` do not mean anything for `retrospective-risk` tracing. This method relies on changes in risk_levels, i.e., every time
        the risk level changes, a message is sent to the contacts.
        Note 2: `retrospective-risk` tracing relies on `Human.messages`, `Human.messages_by_day`, etc.

        Following attributes are further used -
            1. p_contact (float) - adds a noise to the tracing procedure. For example, it is not possible to contact everyone in manual tracing.
            2. delay (bool) - if there should be a delay between the time when someone triggers tracing and someone is traced. For example, its 0 for digital tracing.
            3. app (bool) - If an app is required for this tracing. For example, manual tracing doesn't use app.
            4. dont_trace_traced (bool) - If `Human.message_info['traced']` is True, no need to send him a message. If True, reduces the number of messages being passed around.

        Args:
            risk_model (str): Type of tracing to implement. Following methods are currently available - digital, manual, naive, other, transformer.
            max_depth (int, optional): The number of hops away from the source. The term `order` is also used for this. Defaults to 1.
            symptoms (bool, optional): If tracing is to be triggered when someone reports symptoms? Defaults to False.
            risk (bool, optional): If tracing is to be triggered when someone changes risk level?. Defaults to False. Note: this is not to be confused with risk_model="transformer".
            should_modify_behavior (bool, optional): If behavior should be modified or not? Used for conunterfactual studies. Defaults to True.
>>>>>>> 7e418164
        """
        self.risk_model = risk_model
        if risk_model in ['manual', 'digital']:
            self.intervention = BinaryTracing()
        else:
            # risk based
            self.intervention = RiskBasedRecommendations()

        self.max_depth = max_depth
        self.propagate_symptoms = symptoms
        self.propagate_risk = risk
        self.propagate_postive_test = True # bare minimum
        self.should_modify_behavior = should_modify_behavior

        self.p_contact = 1
        self.delay = 0
        self.app = True
        if risk_model == "manual":
            self.p_contact = self.conf.get("MANUAL_TRACING_P_CONTACT")
            self.delay = 1
            self.app = False

        self.dont_trace_traced = False
        if risk_model in ["manual", "digital"]:
            self.dont_trace_traced = True

        self.propagate_risk_max_depth = max_depth
        # more than 3 will slow down the simulation too much
        if self.propagate_risk:
            self.propage_risk_max_depth = 3

        if risk_model == "transformer":
            self.propagate_risk_max_depth = BIG_NUMBER
            self.propagate_risk = False
            self.propagate_symptoms = False


    def modify_behavior(self, human):
<<<<<<< HEAD
        """
        [summary]

        Args:
            human ([type]): [description]

        Returns:
            [type]: [description]
        """
        if not self.should_modify_behavior:
=======
        if not self.should_modify_behavior and (not human.app and self.app):
>>>>>>> 7e418164
            return

        return self.intervention.modify_behavior(human)

    def process_messages(self, human):
        """
<<<<<<< HEAD
        [summary]

        Args:
            human ([type]): [description]

        Returns:
            [type]: [description]
=======
        Extract relevant information from `Human.message_info`

        Note 0: one can use any combination of these contacts across `order`s. We have used exponential decay (experimental)
        Note 1: not used by `risk_model = transformer`.

        Args:
            human (Human): Human object.

        Returns:
            t (int): Number of past registered contacts that are tested positive in the last `configs.blah.yml --> TRACING_N_DAYS_HISTORY`.
            s (int): Number of past registered contacts that have shown symptoms in the last `configs.blah.yml --> TRACING_N_DAYS_HISTORY`.
            (r_up, v_up, r_down, v_down) (tuple):
                r_up: Number of past registered contacts that increased their risk levels in the last `configs.blah.yml --> TRACING_N_DAYS_HISTORY`.
                v_up: Averge increase in magnitude of risk levels of contacts that increased their risk levels in the last `configs.blah.yml --> TRACING_N_DAYS_HISTORY`.
                r_down: Number of past registered contacts that decreased their risk levels in the last `configs.blah.yml --> TRACING_N_DAYS_HISTORY`.
                v_down: Averge decrease in magnitude of risk levels of contacts that increased their risk levels in the last `configs.blah.yml --> TRACING_N_DAYS_HISTORY`.
>>>>>>> 7e418164
        """
        # total test messages
        t = 0
        for order in human.message_info['n_contacts_tested_positive']:
            t += sum(human.message_info['n_contacts_tested_positive'][order]) * np.exp(-2*(order-1))

        # total symptoms messages
        s = 0
        if self.propagate_symptoms:
            for order in human.message_info['n_contacts_symptoms']:
                s += sum(human.message_info['n_contacts_symptoms'][order]) * np.exp(-2*(order-1))

        r_up, r_down, v_up, v_down = 0, 0, 0, 0
        if self.propagate_risk:
            for order in human.message_info['n_risk_increased']:
                xy = zip(human.message_info['n_risk_mag_increased'][order], human.message_info['n_risk_increased'][order])
                r_up += sum(human.message_info['n_risk_increased'][order])
                z = [1.0*x/y for x,y in xy if y]
                if z:
                    v_up += np.mean(z)

            for order in human.message_info['n_risk_decreased']:
                xy = zip(human.message_info['n_risk_mag_decreased'][order], human.message_info['n_risk_decreased'][order])
                r_down += sum(human.message_info['n_risk_decreased'][order])
                z = [1.0*x/y for x,y in xy if y]
                if z:
                    v_down += np.mean(z)

        return t,s,(r_up, v_up, r_down, v_down)

    def compute_risk(self, t, s, r):
        """
<<<<<<< HEAD
        [summary]

        Args:
            t ([type]): [description]
            s ([type]): [description]
            r ([type]): [description]

        Returns:
            [type]: [description]
=======
        computes risk value based on the statistics of past contacts.
        Note 1: not used by `risk_model = transformer`.

        Args:
            Output of `self.process_messages`

        Returns:
            float: a scalar value.
>>>>>>> 7e418164
        """
        if self.risk_model in ['manual', 'digital']:
            if t + s > 0:
                risk = 1.0
            else:
                risk = 0.0

        elif self.risk_model == "naive":
            risk = 1.0 - (1.0 - self.conf.get("RISK_TRANSMISSION_PROBA")) ** (t+s)

        elif self.risk_model == "other":
            r_up, v_up, r_down, v_down = r
            r_score = 2*v_up - v_down
            risk = 1.0 - (1.0 - self.conf.get("RISK_TRANSMISSION_PROBA")) ** (t + 0.5*s + r_score)

        return risk

<<<<<<< HEAD
    def update_human_risks(self, **kwargs):
        """
        [summary]
        """
        city = kwargs.get("city")
        port = kwargs.get("port")
        n_jobs = kwargs.get("n_jobs")
        data_path = kwargs.get("data_path")

        if self.risk_model == "transformer":
            port = kwargs.get("port")
            n_jobs = kwargs.get("n_jobs")
            data_path = kwargs.get("data_path")
            city.humans = integrated_risk_pred(city.humans, city.start_time, city.current_day, city.env.timestamp.hour, port=port, n_jobs=n_jobs, data_path=data_path)
=======
    def update_human_risks(
            self,
            city,
            all_possible_symptoms,
            data_path,
            conf,
    ):
        """
        Updates the risk value based on the `risk_model`.
        Calls an external server if the `risk_model` relies on a machine learning server.
        """

        if self.risk_model == "transformer":
            city.humans = integrated_risk_pred(
                city.humans,
                city.start_time,
                city.current_day,
                city.env.timestamp.hour,
                all_possible_symptoms,
                data_path=data_path,
                conf=conf,
            )
>>>>>>> 7e418164
        else:
            for human in city.humans:
                cur_day = (human.env.timestamp - human.env.initial_timestamp).days
                if (human.env.timestamp - human.message_info['receipt']).days >= human.message_info['delay'] or self.risk_model != "manual":
                    old_risk = human.risk
                    if not human.is_removed and human.test_result != "positive":
                        t, s, r = self.process_messages(human)
                        human.risk = self.compute_risk(t, s, r)

                    if human.risk != old_risk:
                        self.modify_behavior(human)
<<<<<<< HEAD

                    human.risk_history_map[cur_day] = human.risk
                    # human.update_risk_level()
                    # human.prev_risk_history_map[cur_day] = human.risk

            if ExpConfig.get('COLLECT_TRAINING_DATA'):
                city.humans = integrated_risk_pred(city.humans, city.start_time, city.current_day, city.env.timestamp.hour, port=port, n_jobs=n_jobs, data_path=data_path)
=======

                    human.risk_history_map[cur_day] = human.risk
>>>>>>> 7e418164

            if conf.get("COLLECT_TRAINING_DATA"):
                city.humans = integrated_risk_pred(
                    city.humans,
                    city.start_time,
                    city.current_day,
                    city.env.timestamp.hour,
                    all_possible_symptoms,
                    data_path=data_path,
                    conf=conf,
                )

    def compute_tracing_delay(self, human):
        """
<<<<<<< HEAD
        [summary]

        Args:
            human ([type]): [description]
=======
        Computes delay for tracing. NOT IMPLEMENTED.

        Args:
            human (Human): `Human` object
>>>>>>> 7e418164
        """
        pass # FIXME: circualr imports issue; can't import _draw_random_discreet_gaussian

    def __repr__(self):
        """
        [summary]

        Returns:
            [type]: [description]
        """
        if self.risk_model == "transformer":
            return f"Tracing: {self.risk_model}"

        return f"Tracing: {self.risk_model} order {self.max_depth} symptoms: {self.propagate_symptoms} risk: {self.propagate_risk} modify:{self.should_modify_behavior}"


class CityInterventions(object):
    """
<<<<<<< HEAD
    [summary]
=======
    Implements city based interventions such as opening or closing of stores/parks/miscs etc.
>>>>>>> 7e418164
    """
    def __init__(self):
        """
        [summary]
        """
        pass

    def modify_city(self, city):
        """
<<<<<<< HEAD
        [summary]

        Args:
            city ([type]): [description]
=======
        Modify attributes of city.

        Args:
            city (City): `City` object
>>>>>>> 7e418164
        """
        pass

    def revert_city(self, city):
        """
<<<<<<< HEAD
        [summary]

        Args:
            city ([type]): [description]
=======
        resets attributes of the city.

        Args:
            city (City): `City` object
>>>>>>> 7e418164
        """
        pass


class TestCapacity(CityInterventions):
    """
<<<<<<< HEAD
    [summary]
    """

    def modify_city(self, city):
        """
        [summary]

        Args:
            city ([type]): [description]
        """
        pass

    def revert_city(self, city):
        """
        [summary]

        Args:
            city ([type]): [description]
        """
        pass
=======
    Change the test capacity of the city.
    """

    def modify_city(self, city):
        raise NotImplementedError

    def revert_city(self, city):
        raise NotImplementedError

def get_intervention(key, RISK_MODEL=None, TRACING_ORDER=None, TRACE_SYMPTOMS=None, TRACE_RISK_UPDATE=None, SHOULD_MODIFY_BEHAVIOR=True,MASKS_SUPPLY=0):
    """
    Returns appropriate class of intervention.

    Args:
        key (str): type of intervention
        RISK_MODEL (str, optional): passed to `Tracing.risk_model`. Defaults to None.
        TRACING_ORDER (int, optional): passed to `Tracing.max_depth`. Defaults to None.
        TRACE_SYMPTOMS (bool, optional): passed to `Tracing.symptoms`. Defaults to None.
        TRACE_RISK_UPDATE (bool, optional): passed to `Tracing.risk`. Defaults to None.
        SHOULD_MODIFY_BEHAVIOR (bool, optional): passed to `Tracing.should_modify_behavior`. Defaults to True.

    Raises:
        NotImplementedError: If intervention has not been implemented.

    Returns:
        `BehaviorInterventions`: `BehaviorInterventions` corresponding to the arguments.
    """
    if key == "Lockdown":
        return Lockdown()
    elif key == "WearMask":
        return WearMask(MASKS_SUPPLY)
    elif key == "SocialDistancing":
        return SocialDistancing()
    elif key == "Quarantine":
        return Quarantine()
    elif key == "Tracing":
        # there's a global variable somewhere called 'Tracing'
        import covid19sim.interventions
        return covid19sim.interventions.Tracing(
            RISK_MODEL,
            TRACING_ORDER,
            TRACE_SYMPTOMS,
            TRACE_RISK_UPDATE,
            SHOULD_MODIFY_BEHAVIOR,
        )
    elif key == "WashHands":
        return WashHands()
    elif key == "Stand2M":
        return Stand2M()
    elif key == "StayHome":
        return StayHome()
    elif key == "GetTested":
        raise NotImplementedError
    else:
        raise
>>>>>>> 7e418164
<|MERGE_RESOLUTION|>--- conflicted
+++ resolved
@@ -1,33 +1,14 @@
 """
-<<<<<<< HEAD
-[summary]
-=======
 Implements human behavior/government policy changes.
->>>>>>> 7e418164
 """
 from orderedset import OrderedSet
 import numpy as np
 
-<<<<<<< HEAD
-from covid19sim.configs.constants import BIG_NUMBER
-from covid19sim.configs.config import RHO, GAMMA, MANUAL_TRACING_P_CONTACT,\
-    RISK_TRANSMISSION_PROBA, DEFAULT_DISTANCE
-from covid19sim.models.run import integrated_risk_pred
-from covid19sim.configs.exp_config import ExpConfig
-
-class BehaviorInterventions(object):
-    """
-    [summary]
-
-    Args:
-        object ([type]): [description]
-=======
 from covid19sim.models.run import integrated_risk_pred
 from covid19sim.constants import BIG_NUMBER
 class BehaviorInterventions(object):
     """
     A base class to modify behavior based on the type of intervention.
->>>>>>> 7e418164
     """
     def __init__(self):
         """
@@ -37,12 +18,6 @@
 
     def modify_behavior(self, human):
         """
-<<<<<<< HEAD
-        [summary]
-
-        Args:
-            human ([type]): [description]
-=======
         Changes the behavior attributes of `Human`.
         This function can add new attributes to `Human`.
         If the name of the attribute being changed is `attr`, a new attribute
@@ -52,25 +27,17 @@
 
         Args:
             human (Human): `Human` object.
->>>>>>> 7e418164
-        """
-        pass
-
-    def revert_behavior(self, human):
-        """
-<<<<<<< HEAD
-        [summary]
-
-        Args:
-            human ([type]): [description]
-=======
+        """
+        pass
+
+    def revert_behavior(self, human):
+        """
         Resets the behavior attributes of `Human`.
         It changes `attr` back to what it was before modifying the `attribute`.
         deletes `_attr` from `Human`.
 
         Args:
             human (Human): `Human` object.
->>>>>>> 7e418164
         """
         pass
 
@@ -80,26 +47,13 @@
 
 class StayHome(BehaviorInterventions):
     """
-<<<<<<< HEAD
-    [summary]
-=======
     TODO.
     Not currently being used.
->>>>>>> 7e418164
-    """
-    def __init__(self):
-        """
-        [summary]
-        """
-        pass
-
-    def modify_behavior(self, human):
-        """
-        [summary]
-
-        Args:
-            human ([type]): [description]
-        """
+    """
+    def __init__(self):
+        pass
+
+    def modify_behavior(self, human):
         human._max_misc_per_week = human.max_misc_per_week
         human._max_shop_per_week = human.max_shop_per_week
 
@@ -107,22 +61,11 @@
         human.max_shop_per_week = 1
 
     def revert_behavior(self, human):
-        """
-        [summary]
-
-        Args:
-            human ([type]): [description]
-        """
         human.max_misc_per_week = human._max_misc_per_week
         human.max_shop_per_week = human._max_shop_per_week
         delattr(human, "_max_misc_per_week")
         delattr(human, "_max_shop_per_week")
 
-<<<<<<< HEAD
-class LimitContact (BehaviorInterventions):
-    """
-    [summary]
-=======
     def __repr__(self):
         return "Stay Home"
 
@@ -130,21 +73,11 @@
     """
     TODO.
     Not currently being used.
->>>>>>> 7e418164
-    """
-    def __init__(self):
-        """
-        [summary]
-        """
-        pass
-
-    def modify_behavior(self, human):
-        """
-        [summary]
-
-        Args:
-            human ([type]): [description]
-        """
+    """
+    def __init__(self):
+        pass
+
+    def modify_behavior(self, human):
         human._maintain_distance = human.maintain_distance
         human._max_misc_per_week = human.max_misc_per_week
         human._max_shop_per_week = human.max_shop_per_week
@@ -154,12 +87,6 @@
         human.max_shop_per_week = 1
 
     def revert_behavior(self, human):
-        """
-        [summary]
-
-        Args:
-            human ([type]): [description]
-        """
         human.maintain_distance = human._maintain_distance
         human.max_misc_per_week = human._max_misc_per_week
         human.max_shop_per_week = human._max_shop_per_week
@@ -167,11 +94,6 @@
         delattr(human, "_max_misc_per_week")
         delattr(human, "_max_shop_per_week")
 
-<<<<<<< HEAD
-class Stand2M(BehaviorInterventions):
-    """
-    [summary]
-=======
     def __repr__(self):
         return "Limit Contact"
 
@@ -181,94 +103,44 @@
     `Human` should maintain an extra distance with other people.
     It adds `_maintain_extra_distance_2m` because of the conflict with a same named attribute in
     `SocialDistancing`
->>>>>>> 7e418164
-    """
-    def __init__(self):
-        """
-        [summary]
-        """
-        pass
-
-    def modify_behavior(self, human):
-        """
-        [summary]
-
-        Args:
-            human ([type]): [description]
-        """
+    """
+    def __init__(self):
+        pass
+
+    def modify_behavior(self, human):
         # FIXME : Social distancing also has this parameter
         human._maintain_extra_distance_2m = human.maintain_extra_distance
         human.maintain_extra_distance = 200 # cms
 
     def revert_behavior(self, human):
-        """
-        [summary]
-
-        Args:
-            human ([type]): [description]
-        """
         human.maintain_extra_distance = human._maintain_extra_distance_2m
         delattr(human, "_maintain_extra_distance_2m")
 
     def __repr__(self):
-        """
-        [summary]
-
-        Returns:
-            [type]: [description]
-        """
         return "Stand 2M"
 
 class WashHands(BehaviorInterventions):
     """
-<<<<<<< HEAD
-    [summary]
-=======
     Increases `Human.hygeine`.
     This factor is used to decay likelihood of getting infected/infecting others exponentially.
->>>>>>> 7e418164
-    """
-
-    def __init__(self):
-        """
-        [summary]
-        """
-        pass
-
-    def modify_behavior(self, human):
-        """
-        [summary]
-
-        Args:
-            human ([type]): [description]
-        """
+    """
+
+    def __init__(self):
+        pass
+
+    def modify_behavior(self, human):
         human._hygiene = human.hygiene
         human.hygiene = human.rng.uniform(human.carefulness, 2)
 
     def revert_behavior(self, human):
-        """
-        [summary]
-
-        Args:
-            human ([type]): [description]
-        """
         human.hygiene = human._hygiene
         delattr(human, "_hygiene")
 
     def __repr__(self):
-        """
-        [summary]
-
-        Returns:
-            [type]: [description]
-        """
         return "Wash Hands"
 
 class Quarantine(BehaviorInterventions):
     """
-<<<<<<< HEAD
-    [summary]
-=======
     Implements quarantining for `Human`. Following is included -
         1. work from home (changes `Human.workplace` to `Human.household`)
         2. rest at home (not go out unless)
@@ -277,7 +149,6 @@
             they do not explore i.e. do not go to more than one location. (reduce RHO and GAMMA)
 
     Adds an attribute `_quarantine` to be used as a flag.
->>>>>>> 7e418164
     """
     _RHO = 0.1
     _GAMMA = 1
@@ -286,12 +157,6 @@
         pass
 
     def modify_behavior(self, human):
-        """
-        [summary]
-
-        Args:
-            human ([type]): [description]
-        """
         human._workplace = human.workplace
         human.workplace = human.household
         human.rho = self._RHO
@@ -301,12 +166,6 @@
         # print(f"{human} quarantined {human.tracing_method}")
 
     def revert_behavior(self, human):
-        """
-        [summary]
-
-        Args:
-            human ([type]): [description]
-        """
         human.workplace = human._workplace
         human.rho = human.conf.get("RHO")
         human.gamma = human.conf.get("GAMMA")
@@ -320,9 +179,6 @@
 # FIXME: Lockdown should be a mix of CityBasedIntervention and BehaviorInterventions.
 class Lockdown(BehaviorInterventions):
     """
-<<<<<<< HEAD
-    [summary]
-=======
     Implements lockdown. Needs some more work.
     It only implements behvior modification for `Human`. Ideally, it should close down stores/parks/etc.
 
@@ -331,51 +187,27 @@
             i.e. `Human` revisits the previously visited location with increased probability.
             If `Human` is on a leisure trip, it visits only a few location.
         2. work from home (changes `Human.workplace` to `Human.household`)
->>>>>>> 7e418164
     """
     _RHO = 0.1
     _GAMMA = 1
 
     def modify_behavior(self, human):
-        """
-        [summary]
-
-        Args:
-            human ([type]): [description]
-        """
         human._workplace = human.workplace
         human.workplace = human.household
         human.rho = self._RHO
         human.gamma = self._GAMMA
 
     def revert_behavior(self, human):
-        """
-        [summary]
-
-        Args:
-            human ([type]): [description]
-        """
         human.workplace = human._workplace
         human.rho = human.conf.get("RHO")
         human.gamma = human.conf.get("GAMMA")
         delattr(human, "_workplace")
 
     def __repr__(self):
-        """
-        [summary]
-
-        Returns:
-            [type]: [description]
-        """
         return f"Lockdown"
 
 class SocialDistancing(BehaviorInterventions):
     """
-<<<<<<< HEAD
-    [summary]
-    """
-    DEFAULT_SOCIAL_DISTANCE = 100 # cm
-=======
     Implements social distancing. Following is included -
         1. maintain a distance of 200 cms with other people.
         2. Reduce the time of encounter by 0.5 than what one would do without this intervention.
@@ -383,18 +215,11 @@
 
     """
     DEFAULT_SOCIAL_DISTANCE = 200 # cm
->>>>>>> 7e418164
     TIME_ENCOUNTER_REDUCTION_FACTOR = 0.5
     _RHO = 0.2
     _GAMMA = 0.5
 
     def modify_behavior(self, human):
-        """
-        [summary]
-
-        Args:
-            human ([type]): [description]
-        """
         human._maintain_extra_distance = human.maintain_extra_distance
         human._time_encounter_reduction_factor = human.time_encounter_reduction_factor
 
@@ -404,12 +229,6 @@
         human.gamma = self._GAMMA
 
     def revert_behavior(self, human):
-        """
-        [summary]
-
-        Args:
-            human ([type]): [description]
-        """
         human.maintain_extra_distance = human._maintain_extra_distance
         human.time_encounter_reduction_factor = human._time_encounter_reduction_factor
         human.rho = human.conf.get("RHO")
@@ -452,31 +271,15 @@
 
 class WearMask(BehaviorInterventions):
     """
-<<<<<<< HEAD
-    [summary]
-=======
     `Human` wears a mask according to `Human.wear_mask()`.
     Sets `Human.WEAR_MASK` to True.
->>>>>>> 7e418164
     """
 
     def __init__(self, available=None):
-        """
-        [summary]
-
-        Args:
-            available ([type], optional): [description]. Defaults to None.
-        """
         super(WearMask, self).__init__()
         self.available = available
 
     def modify_behavior(self, human):
-        """
-        [summary]
-
-        Args:
-            human ([type]): [description]
-        """
         if self.available is None:
             human.WEAR_MASK = True
             return
@@ -486,34 +289,13 @@
             self.available -= 1
 
     def revert_behavior(self, human):
-        """
-        [summary]
-
-        Args:
-            human ([type]): [description]
-        """
         human.WEAR_MASK = False
 
     def __repr__(self):
-        """
-        [summary]
-
-        Returns:
-            [type]: [description]
-        """
         return f"Wear Mask"
 
 def get_recommendations(level):
     """
-<<<<<<< HEAD
-    [summary]
-
-    Args:
-        level ([type]): [description]
-
-    Returns:
-        [type]: [description]
-=======
     Maps recommendation level to a list `BehaviorInterventions`.
 
     Args:
@@ -521,7 +303,6 @@
 
     Returns:
         list: a list of `BehaviorInterventions`.
->>>>>>> 7e418164
     """
     if level == 0:
         return [WashHands()]
@@ -534,9 +315,6 @@
 
 class RiskBasedRecommendations(BehaviorInterventions):
     """
-<<<<<<< HEAD
-    [summary]
-=======
     Implements recommendation based behavior modifications.
     The risk level is mapped to a recommendation level. The thresholds to do so are fixed.
     These thresholds are decided using a heuristic, which is outside the scope of this class.
@@ -544,7 +322,6 @@
 
     It uses `Human.recommendations_to_follow` to keep a record of various recommendations
     that `Human` is currently following.
->>>>>>> 7e418164
     """
     UPPER_GREEN = 1
     UPPER_BLUE = 3
@@ -552,29 +329,18 @@
     UPPER_RED = 15
 
     def __init__(self):
-        """
-        [summary]
-        """
         super(RiskBasedRecommendations, self).__init__()
 
     @staticmethod
     def get_recommendations_level(risk_level):
         """
-<<<<<<< HEAD
-        [summary]
-=======
         Converts the risk level to recommendation level.
->>>>>>> 7e418164
 
         Args:
             risk_level (int): quantized risk level of range 0-15. sent in encounter messages and update messages.
 
         Returns:
-<<<<<<< HEAD
-            recommendation level (int): App recommendation level which takes on a range of 0-3 and may impact mobility.
-=======
             recommendation level (int): App recommendation level which takes on a range of 0-3.
->>>>>>> 7e418164
         """
         if risk_level <= RiskBasedRecommendations.UPPER_GREEN:
             return 0
@@ -588,15 +354,6 @@
             raise
 
     def modify_behavior(self, human):
-<<<<<<< HEAD
-        """
-        [summary]
-
-        Args:
-            human ([type]): [description]
-        """
-=======
->>>>>>> 7e418164
         recommendations = get_recommendations(human.rec_level)
         self.revert_behavior(human)
         for rec in recommendations:
@@ -605,89 +362,35 @@
                 human.recommendations_to_follow.add(rec)
 
     def revert_behavior(self, human):
-<<<<<<< HEAD
-        """
-        [summary]
-
-        Args:
-            human ([type]): [description]
-        """
-        # print(f"chaging back {human}")
-=======
->>>>>>> 7e418164
         for rec in human.recommendations_to_follow:
             rec.revert_behavior(human)
         human.recommendations_to_follow = OrderedSet()
 
 class GetTested(BehaviorInterventions):
     """
-<<<<<<< HEAD
-    [summary]
-=======
     `Human` should get tested.
->>>>>>> 7e418164
     """
     # FIXME: can't be called as a stand alone class. Needs human.recommendations_to_follow to work
     # FIXME: test_recommended should be _test_recommended. Make it a convention that any attribute added here,
     # starts with _
     def __init__(self, source):
         """
-<<<<<<< HEAD
-        [summary]
-
-        Args:
-            source ([type]): [description]
-=======
         Args:
             source (str): reason behind getting tested e.g. recommendation, diagnosis, etc.
->>>>>>> 7e418164
         """
         self.source = source
 
     def modify_behavior(self, human):
-        """
-        [summary]
-
-        Args:
-            human ([type]): [description]
-        """
         human.test_recommended  = True
 
     def revert_behavior(self, human):
-        """
-        [summary]
-
-        Args:
-            human ([type]): [description]
-        """
         human.test_recommended  = False
 
     def __repr__(self):
-        """
-        [summary]
-
-        Returns:
-            [type]: [description]
-        """
         return "Get Tested"
 
 class Tracing(object):
     """
-<<<<<<< HEAD
-    [summary]
-    """
-    def __init__(self, risk_model, max_depth=None, symptoms=False, risk=False, should_modify_behavior=True):
-        """
-        [summary]
-
-        Args:
-            object ([type]): [description]
-            risk_model ([type]): [description]
-            max_depth ([type], optional): [description]. Defaults to None.
-            symptoms (bool, optional): [description]. Defaults to False.
-            risk (bool, optional): [description]. Defaults to False.
-            should_modify_behavior (bool, optional): [description]. Defaults to True.
-=======
     Implements tracing. It relies on categorization of `Human` according to risk_levels.
     """
     def __init__(self, risk_model, max_depth=1, symptoms=False, risk=False, should_modify_behavior=True):
@@ -713,7 +416,6 @@
             symptoms (bool, optional): If tracing is to be triggered when someone reports symptoms? Defaults to False.
             risk (bool, optional): If tracing is to be triggered when someone changes risk level?. Defaults to False. Note: this is not to be confused with risk_model="transformer".
             should_modify_behavior (bool, optional): If behavior should be modified or not? Used for conunterfactual studies. Defaults to True.
->>>>>>> 7e418164
         """
         self.risk_model = risk_model
         if risk_model in ['manual', 'digital']:
@@ -752,35 +454,13 @@
 
 
     def modify_behavior(self, human):
-<<<<<<< HEAD
-        """
-        [summary]
-
-        Args:
-            human ([type]): [description]
-
-        Returns:
-            [type]: [description]
-        """
-        if not self.should_modify_behavior:
-=======
         if not self.should_modify_behavior and (not human.app and self.app):
->>>>>>> 7e418164
             return
 
         return self.intervention.modify_behavior(human)
 
     def process_messages(self, human):
         """
-<<<<<<< HEAD
-        [summary]
-
-        Args:
-            human ([type]): [description]
-
-        Returns:
-            [type]: [description]
-=======
         Extract relevant information from `Human.message_info`
 
         Note 0: one can use any combination of these contacts across `order`s. We have used exponential decay (experimental)
@@ -797,7 +477,6 @@
                 v_up: Averge increase in magnitude of risk levels of contacts that increased their risk levels in the last `configs.blah.yml --> TRACING_N_DAYS_HISTORY`.
                 r_down: Number of past registered contacts that decreased their risk levels in the last `configs.blah.yml --> TRACING_N_DAYS_HISTORY`.
                 v_down: Averge decrease in magnitude of risk levels of contacts that increased their risk levels in the last `configs.blah.yml --> TRACING_N_DAYS_HISTORY`.
->>>>>>> 7e418164
         """
         # total test messages
         t = 0
@@ -830,17 +509,6 @@
 
     def compute_risk(self, t, s, r):
         """
-<<<<<<< HEAD
-        [summary]
-
-        Args:
-            t ([type]): [description]
-            s ([type]): [description]
-            r ([type]): [description]
-
-        Returns:
-            [type]: [description]
-=======
         computes risk value based on the statistics of past contacts.
         Note 1: not used by `risk_model = transformer`.
 
@@ -849,7 +517,6 @@
 
         Returns:
             float: a scalar value.
->>>>>>> 7e418164
         """
         if self.risk_model in ['manual', 'digital']:
             if t + s > 0:
@@ -867,26 +534,9 @@
 
         return risk
 
-<<<<<<< HEAD
-    def update_human_risks(self, **kwargs):
-        """
-        [summary]
-        """
-        city = kwargs.get("city")
-        port = kwargs.get("port")
-        n_jobs = kwargs.get("n_jobs")
-        data_path = kwargs.get("data_path")
-
-        if self.risk_model == "transformer":
-            port = kwargs.get("port")
-            n_jobs = kwargs.get("n_jobs")
-            data_path = kwargs.get("data_path")
-            city.humans = integrated_risk_pred(city.humans, city.start_time, city.current_day, city.env.timestamp.hour, port=port, n_jobs=n_jobs, data_path=data_path)
-=======
     def update_human_risks(
             self,
             city,
-            all_possible_symptoms,
             data_path,
             conf,
     ):
@@ -901,11 +551,9 @@
                 city.start_time,
                 city.current_day,
                 city.env.timestamp.hour,
-                all_possible_symptoms,
                 data_path=data_path,
                 conf=conf,
             )
->>>>>>> 7e418164
         else:
             for human in city.humans:
                 cur_day = (human.env.timestamp - human.env.initial_timestamp).days
@@ -917,18 +565,8 @@
 
                     if human.risk != old_risk:
                         self.modify_behavior(human)
-<<<<<<< HEAD
 
                     human.risk_history_map[cur_day] = human.risk
-                    # human.update_risk_level()
-                    # human.prev_risk_history_map[cur_day] = human.risk
-
-            if ExpConfig.get('COLLECT_TRAINING_DATA'):
-                city.humans = integrated_risk_pred(city.humans, city.start_time, city.current_day, city.env.timestamp.hour, port=port, n_jobs=n_jobs, data_path=data_path)
-=======
-
-                    human.risk_history_map[cur_day] = human.risk
->>>>>>> 7e418164
 
             if conf.get("COLLECT_TRAINING_DATA"):
                 city.humans = integrated_risk_pred(
@@ -936,34 +574,20 @@
                     city.start_time,
                     city.current_day,
                     city.env.timestamp.hour,
-                    all_possible_symptoms,
                     data_path=data_path,
                     conf=conf,
                 )
 
     def compute_tracing_delay(self, human):
         """
-<<<<<<< HEAD
-        [summary]
-
-        Args:
-            human ([type]): [description]
-=======
         Computes delay for tracing. NOT IMPLEMENTED.
 
         Args:
             human (Human): `Human` object
->>>>>>> 7e418164
         """
         pass # FIXME: circualr imports issue; can't import _draw_random_discreet_gaussian
 
     def __repr__(self):
-        """
-        [summary]
-
-        Returns:
-            [type]: [description]
-        """
         if self.risk_model == "transformer":
             return f"Tracing: {self.risk_model}"
 
@@ -972,75 +596,32 @@
 
 class CityInterventions(object):
     """
-<<<<<<< HEAD
-    [summary]
-=======
     Implements city based interventions such as opening or closing of stores/parks/miscs etc.
->>>>>>> 7e418164
-    """
-    def __init__(self):
-        """
-        [summary]
-        """
+    """
+    def __init__(self):
         pass
 
     def modify_city(self, city):
         """
-<<<<<<< HEAD
-        [summary]
-
-        Args:
-            city ([type]): [description]
-=======
         Modify attributes of city.
 
         Args:
             city (City): `City` object
->>>>>>> 7e418164
         """
         pass
 
     def revert_city(self, city):
         """
-<<<<<<< HEAD
-        [summary]
-
-        Args:
-            city ([type]): [description]
-=======
         resets attributes of the city.
 
         Args:
             city (City): `City` object
->>>>>>> 7e418164
         """
         pass
 
 
 class TestCapacity(CityInterventions):
     """
-<<<<<<< HEAD
-    [summary]
-    """
-
-    def modify_city(self, city):
-        """
-        [summary]
-
-        Args:
-            city ([type]): [description]
-        """
-        pass
-
-    def revert_city(self, city):
-        """
-        [summary]
-
-        Args:
-            city ([type]): [description]
-        """
-        pass
-=======
     Change the test capacity of the city.
     """
 
@@ -1095,5 +676,4 @@
     elif key == "GetTested":
         raise NotImplementedError
     else:
-        raise
->>>>>>> 7e418164
+        raise