
"""
[summary]
"""
import pandas as pd
import numpy as np
import math
from collections import defaultdict
import networkx as nx
import datetime
import dill
import copy

<<<<<<< HEAD
from covid19sim.config import HUMAN_DISTRIBUTION, LOCATION_DISTRIBUTION, INFECTION_RADIUS, INFECTION_DURATION, \
    EFFECTIVE_R_WINDOW, INTERVENTION_DAY, INTERVENTION, RISK_MODEL
=======
from covid19sim.configs.config import HUMAN_DISTRIBUTION, LOCATION_DISTRIBUTION, INFECTION_RADIUS, EFFECTIVE_R_WINDOW
>>>>>>> 499b493a
from covid19sim.utils import log


def get_nested_dict(nesting):
    """
    [summary]

    Args:
        nesting ([type]): [description]

    Returns:
        [type]: [description]
    """
    if nesting == 1:
        return defaultdict(int)
    elif nesting == 2:
        return defaultdict(lambda : defaultdict(int))
    elif nesting == 3:
        return defaultdict(lambda : defaultdict(lambda : defaultdict(int)))
    elif nesting == 4:
        return defaultdict(lambda : defaultdict(lambda : defaultdict(lambda : defaultdict(int))))

class Tracker(object):
    """
    [summary]
    """
    def __init__(self, env, city):
        """
        [summary]

        Args:
            object ([type]): [description]
            env ([type]): [description]
            city ([type]): [description]
        """
        self.env = env
        self.city = city
        timenow = datetime.datetime.now().strftime('%Y%m%d-%H%M%S')
        if INTERVENTION_DAY == -1:
            name = "unmitigated"
        else:
            name = RISK_MODEL
        self.filename = f"tracker_data_n_{len(city.humans)}_{timenow}_{name}.pkl"

        # infection & contacts
        self.contacts = {
                'all_encounters':np.zeros((150,150)),
                'location_all_encounters': defaultdict(lambda: np.zeros((150,150))),
                'human_infection': np.zeros((150,150)),
                'env_infection':get_nested_dict(1),
                'location_env_infection': get_nested_dict(2),
                'location_human_infection': defaultdict(lambda: np.zeros((150,150))),
                'duration': {'avg': (0, np.zeros((150,150))), 'total': np.zeros((150,150)), 'n': np.zeros((150,150))},
                'histogram_duration': [0],
                'location_duration':defaultdict(lambda : [0]),
                'n_contacts': {'avg': (0, np.zeros((150,150))), 'total': np.zeros((150,150))}

                }

        self.infection_graph = nx.DiGraph()
        self.s_per_day = [sum(h.is_susceptible for h in self.city.humans)]
        self.e_per_day = [sum(h.is_exposed for h in self.city.humans)]
        self.i_per_day = [sum(h.is_infectious for h in self.city.humans)]
        self.r_per_day = [sum(h.is_removed for h in self.city.humans)]

        # R0 and Generation times
        self.avg_infectious_duration = 0
        self.n_recovery = 0
        self.n_infectious_contacts = 0
        self.n_contacts = 0
        self.avg_generation_times = (0,0)
        self.generation_time_book = {}
        self.n_env_infection = 0
        self.recovered_stats = []
        self.covid_properties = defaultdict(lambda : [0,0])

        # cumulative incidence
        day = self.env.timestamp.strftime("%d %b")
        self.last_day = {'track_recovery':day, "track_infection":day, 'social_mixing':day}
        self.cumulative_incidence = []
        self.cases_per_day = [0]
        self.r_0 = defaultdict(lambda : {'infection_count':0, 'humans':set()})
        self.r = []

        # testing & hospitalization
        self.cases_positive_per_day = [0]
        self.hospitalization_per_day = [0]
        self.critical_per_day = [0]

        # demographics
        self.age_bins = sorted(HUMAN_DISTRIBUTION.keys(), key = lambda x:x[0])
        self.n_humans = len(self.city.humans)

        # track encounters
        self.last_encounter_day = self.env.day_of_week()
        self.last_encounter_hour = self.env.hour_of_day()
        self.day_encounters = defaultdict(lambda : [0.,0.,0.])
        self.hour_encounters = defaultdict(lambda : [0.,0.,0.])
        self.daily_age_group_encounters = defaultdict(lambda :[0.,0.,0.])

        self.dist_encounters = defaultdict(int)
        self.time_encounters = defaultdict(int)

        # symptoms
        self.symptoms = {'covid': defaultdict(int), 'all':defaultdict(int)}
        self.symptoms_set = {'covid': defaultdict(set), 'all': defaultdict(set)}

        # mobility
        self.transition_probability = get_nested_dict(4)
        M, G, B, O, R, EM = self.compute_mobility()
        self.mobility = [M]
        self.expected_mobility = [EM]
        self.summarize_population()

        # risk models
        self.risk_precision_daily = [self.compute_risk_precision()]
        self.recommended_levels_daily = [[G, B, O, R]]
        self.ei_per_day = []
        self.risk_values = []
        self.avg_infectiousness_per_day = []
        self.risk_attributes = []

        # monitors
        self.human_monitor = {}
        self.infection_monitor = []

        # update messages
        self.infector_infectee_update_messages = defaultdict(lambda :defaultdict(dict))

    def summarize_population(self):
        """
        [summary]
        """
        self.n_infected_init = sum([h.is_exposed for h in self.city.humans])
        print(f"initial infection {self.n_infected_init}")

        self.age_distribution = pd.DataFrame([h.age for h in self.city.humans])
        print("age distribution\n", self.age_distribution.describe())

        self.sex_distribution = pd.DataFrame([h.sex for h in self.city.humans])
        # print("gender distribution\n", self.gender_distribution.describe())

        self.house_age = pd.DataFrame([np.mean([h.age for h in house.residents]) for house in self.city.households])
        self.house_size = pd.DataFrame([len(house.residents) for house in self.city.households])
        print("house age distribution\n", self.house_age.describe())
        print("house size distribution\n", self.house_size.describe())

        self.frac_asymptomatic = sum(h.is_asymptomatic for h in self.city.humans)/len(self.city.humans)
        print("asymptomatic fraction", self.frac_asymptomatic)

        self.n_seniors = sum(1 for h in self.city.humans if h.household.location_type == "senior_residency")
        print("n_seniors", self.n_seniors)

    def get_R(self):
        """
        [summary]

        Returns:
            [type]: [description]
        """
        # https://web.stanford.edu/~jhj1/teachingdocs/Jones-on-R0.pdf; vlaid over a long time horizon
        # average infectious contacts (transmission) * average number of contacts * average duration of infection
        time_since_start =  (self.env.timestamp - self.env.initial_timestamp).total_seconds() / 86400 # DAYS
        if time_since_start == 0:
            return -1

        if time_since_start > 365:
            # tau= self.n_infectious_contacts / self.n_contacts
            # c_bar = self.n_contacts / time_since_start
            tau_times_c_bar = self.n_infectious_contacts / time_since_start
            d = self.avg_infectious_duration
            return tau_times_c_bar * d
        else:
            # x = [h.n_infectious_contacts for h in self.city.humans if h.n_infectious_contacts > 0]
            if self.recovered_stats:
                n, total = zip(*self.recovered_stats)
            else:
                n, total = [0], [0]

            if sum(n):
                return 1.0 * sum(total)/sum(n)
            return 0

    def get_R0(self, logfile=None):
        """
        [summary]

        Args:
            logfile ([type], optional): [description]. Defaults to None.

        Returns:
            [type]: [description]
        """
        if len(self.r) > 0:
            for x in self.r:
                if x >0:
                    return x
        else:
            log("not enough data points to estimate r0. Falling back to average")
            return self.get_R()

    def get_generation_time(self):
        """
        [summary]

        Returns:
            [type]: [description]
        """
        return self.avg_generation_times[1]

    def increment_day(self):
        """
        [summary]
        """
        # cumulative incidence (Note: susceptible of prev day is needed here)
        if self.s_per_day[-1]:
            self.cumulative_incidence += [self.cases_per_day[-1] / self.s_per_day[-1]]
        else:
            self.cumulative_incidence.append(0)

        self.cases_per_day.append(0)

        self.s_per_day.append(sum(h.is_susceptible for h in self.city.humans))
        self.e_per_day.append(sum(h.is_exposed for h in self.city.humans))
        self.i_per_day.append(sum(h.is_infectious for h in self.city.humans))
        self.r_per_day.append(sum(h.is_removed for h in self.city.humans))
        self.ei_per_day.append(self.e_per_day[-1] + self.i_per_day[-1])

        # Rt
        self.r.append(self.get_R())

        # recovery stats
        self.recovered_stats.append([0,0])
        if len(self.recovered_stats) > EFFECTIVE_R_WINDOW:
            self.recovered_stats = self.recovered_stats[1:]

        # test_per_day
        self.cases_positive_per_day.append(0)
        self.hospitalization_per_day.append(0)
        self.critical_per_day.append(0)

        # mobility
        M, G, B, O, R, EM = self.compute_mobility()
        self.mobility.append(M)
        self.expected_mobility.append(EM)

        # risk models
        prec, lift, recall = self.compute_risk_precision(daily=True)
        self.risk_precision_daily.append((prec,lift, recall))
        self.recommended_levels_daily.append([G, B, O, R])
        self.risk_values.append([(h.risk, h.is_exposed or h.is_infectious, h.test_result, len(h.symptoms) == 0) for h in self.city.humans])
        row = []
        for h in self.city.humans:
            x = { "infection_timestamp": h.infection_timestamp,
                  "n_infectious_contacts": h.n_infectious_contacts,
                  "risk": h.risk,
                  "risk_level": h.risk_level,
                  "rec_level": h.rec_level,
                  "state": h.state.index(1),
                  "test_result": h.test_result,
                  "n_symptoms": len(h.symptoms),
                  "test_orders":copy.deepcopy(h.message_info['n_contacts_tested_positive']),
                  "symptom_orders":copy.deepcopy(h.message_info['n_contacts_symptoms']),
                 }
            row.append(x)

        self.human_monitor[self.env.timestamp.date()-datetime.timedelta(days=1)] = row

        #
        self.avg_infectiousness_per_day.append(np.mean([h.infectiousness for h in self.city.humans]))

        # self.dump_metrics()

    def compute_mobility(self):
        """
        [summary]

        Returns:
            [type]: [description]
        """
        EM, M, G, B, O, R = 0, 0, 0, 0, 0, 0
        for h in self.city.humans:
            G += h.rec_level == 0
            B += h.rec_level == 1
            O += h.rec_level == 2
            R += h.rec_level == 3
            M +=  1.0 * (h.rec_level == 0) + 0.8 * (h.rec_level == 1) + \
                    0.20 * (h.rec_level == 2) + 0.05 * (h.rec_level == 3) + 1*(h.rec_level==-1)
            EM += (1-h.risk) # proxy for mobility
        return M, G, B, O, R, EM/len(self.city.humans)

<<<<<<< HEAD
    def compute_risk_precision(self, daily=True, until_days=None):
=======
    def compute_risk_precision(self, daily=True, threshold=0.5, until_days=None):
        """
        [summary]

        Args:
            daily (bool, optional): [description]. Defaults to True.
            threshold (float, optional): [description]. Defaults to 0.5.
            until_days ([type], optional): [description]. Defaults to None.

        Returns:
            [type]: [description]
        """
>>>>>>> 499b493a
        if daily:
            all = [(h.risk, h.is_exposed or h.is_infectious) for h in self.city.humans]
            no_test = [(h.risk, h.is_exposed or h.is_infectious) for h in self.city.humans if h.test_result != "positive"]
            no_test_symptoms = [(h.risk, h.is_exposed or h.is_infectious) for h in self.city.humans if h.test_result != "positive" and len(h.symptoms) == 0]
        else:
            all = [(x[0],x[1]) for daily_risk_values in self.risk_values[:until_days] for x in daily_risk_values]
            no_test = [(x[0], x[1]) for daily_risk_values in self.risk_values[:until_days] for x in daily_risk_values if not x[2]]
            no_test_symptoms = [(x[0], x[1]) for daily_risk_values in self.risk_values[:until_days] for x in daily_risk_values if not x[2] and x[3]]

        top_k = [0.01, 0.03, 0.05, 0.10]
        total_infected = 1.0*sum(1 for x,y in all if y)
        all = sorted(all, key=lambda y:-y[0])
        no_test = sorted(no_test, key=lambda y:-y[0])
        no_test_symptoms = sorted(no_test_symptoms, key = lambda y:-y[0])

        lift = [[], [], []]
        top_k_prec = [[],[],[]]
        recall =[]
        idx = 0
        for type in [all, no_test, no_test_symptoms]:
            for k in top_k:
                xy = type[:math.ceil(k * len(type))]
                pred = 1.0*sum(1 for x,y in xy if y)

                top_k_prec[idx].append(pred/len(xy))
                if total_infected:
                    lift[idx].append(pred/(k*total_infected))
                else:
                    lift[idx].append(0) # FIXME: it might not be correct definition for Lift
            z = sum(1 for x,y in type if y)
            recall.append(0)
            if z:
                recall[-1] = 1.0*sum(1 for x,y in type if y)/z
            idx += 1
        return top_k_prec, lift, recall

    def track_risk_attributes(self, humans):
        for h in humans:
            if h.is_removed:
                continue

            _tmp = {
                "risk": h.risk,
                "risk_level": h.risk_level,
                "rec_level": h.rec_level,
                "exposed": h.is_exposed,
                "infectious": h.is_infectious,
                "symptoms": len(h.symptoms),
                "test": h.test_result,
                "recovered": h.is_removed,
            }

            order_1_is_exposed = False
            order_1_is_infectious = False
            order_1_is_presymptomatic = False
            order_1_is_symptomatic = False
            order_1_is_tested = False
            for order_1_human in h.contact_book.book:
                order_1_is_exposed = order_1_is_exposed or order_1_human.is_exposed
                order_1_is_infectious = order_1_is_infectious or order_1_human.is_infectious
                order_1_is_presymptomatic = order_1_is_presymptomatic or (order_1_human.is_infectious and len(order_1_human.symptoms) == 0)
                order_1_is_symptomatic = order_1_is_symptomatic or (order_1_human.is_infectious and len(order_1_human.symptoms) > 0)
                order_1_is_tested = order_1_is_tested or order_1_human.test_result == "positive"

                if h.name == "human:8" and order_1_human.test_result == "positive":
                    import pdb; pdb.set_trace()

            _tmp["order_1_is_exposed"] = order_1_is_exposed
            _tmp["order_1_is_presymptomatic"] = order_1_is_presymptomatic
            _tmp["order_1_is_infectious"] = order_1_is_infectious
            _tmp["order_1_is_symptomatic"] = order_1_is_symptomatic
            _tmp["order_1_is_tested"] = order_1_is_tested

            self.risk_attributes.append(_tmp)

    def track_covid_properties(self, human):
        """
        [summary]

        Args:
            human ([type]): [description]
        """
        n, avg = self.covid_properties['incubation_days']
        self.covid_properties['incubation_days'] = (n+1, (avg*n + human.incubation_days)/(n+1))

        n, avg = self.covid_properties['recovery_days']
        self.covid_properties['recovery_days'] = (n+1, (avg*n + human.recovery_days)/(n+1))

        n, avg = self.covid_properties['infectiousness_onset_days']
        self.covid_properties['infectiousness_onset_days'] = (n+1, (n*avg +human.infectiousness_onset_days)/(n+1))

    def track_hospitalization(self, human, type=None):
        """
        [summary]

        Args:
            human ([type]): [description]
            type ([type], optional): [description]. Defaults to None.
        """
        self.hospitalization_per_day[-1] += 1
        if type == "icu":
            self.critical_per_day[-1] += 1

    def track_infection(self, type, from_human, to_human, location, timestamp):
        """
        [summary]

        Args:
            type ([type]): [description]
            from_human ([type]): [description]
            to_human ([type]): [description]
            location ([type]): [description]
            timestamp ([type]): [description]
        """
        for i, (l,u) in enumerate(self.age_bins):
            if from_human and l <= from_human.age < u:
                from_bin = i
            if l <= to_human.age < u:
                to_bin = i

        self.cases_per_day[-1] += 1

        if type == "human":
            self.contacts["human_infection"][from_human.age, to_human.age] += 1
            self.contacts["location_human_infection"][location.location_type][from_human.age, to_human.age] += 1

            delta = timestamp - from_human.infection_timestamp
            self.infection_graph.add_node(from_human.name, bin=from_bin, time=from_human.infection_timestamp)
            self.infection_graph.add_node(to_human.name, bin=to_bin, time=timestamp)
            self.infection_graph.add_edge(from_human.name, to_human.name,  timedelta=delta)

            self.infection_monitor.append([from_human.name, from_human.risk, from_human.risk_level, from_human.rec_level, to_human.name, to_human.risk, to_human.risk_level, to_human.rec_level, timestamp.date()])

            if from_human.symptom_start_time is not None:
                self.generation_time_book[to_human.name] = from_human.symptom_start_time

            if from_human.is_asymptomatic:
                self.r_0['asymptomatic']['infection_count'] += 1
                self.r_0['asymptomatic']['humans'].add(from_human.name)
            elif not from_human.is_asymptomatic and not from_human.is_incubated:
                self.r_0['presymptomatic']['infection_count'] += 1
                self.r_0['presymptomatic']['humans'].add(from_human.name)
            else:
                self.r_0['symptomatic']['infection_count'] += 1
                self.r_0['symptomatic']['humans'].add(from_human.name)

            self.r_0[location.location_type]['infection_count'] += 1
            self.r_0[location.location_type]['humans'].add(from_human.name)

        else:
            self.n_env_infection += 1
            self.contacts["env_infection"][to_bin] += 1
            self.contacts["location_env_infection"][location.location_type][to_bin] += 1
            self.infection_graph.add_node(to_human.name, bin=to_bin, time=timestamp)
            self.infection_graph.add_edge(-1, to_human.name,  timedelta="")
            self.infection_monitor.append([None, to_human.name, timestamp.date()])

    def track_update_messages(self, from_human, to_human, payload):
        if self.infection_graph.has_edge(from_human.name, to_human.name):
            reason = payload['reason']
            model = self.city.intervention.risk_model
            if  model == "transformer":
                if  reason != "risk_update":
                    return # transformer only sends risks
                x = {'method':model, 'reason':payload['reason'], 'new_risk_level':payload['new_risk_level']}
                self.infector_infectee_update_messages[from_human.name][to_human.name][self.env.timestamp] = x
            else:
                if not self.city.intervention.propagate_risk and reason == "risk_update":
                    return
                if not self.city.intervention.propagate_symptoms and reason == "symptoms":
                    return
                x = {'method':model, 'reason':payload['reason']}
                self.infector_infectee_update_messages[from_human.name][to_human.name][self.env.timestamp] = x

    def track_generation_times(self, human_name):
        """
        [summary]

        Args:
            human_name ([type]): [description]
        """
        if human_name not in self.generation_time_book:
            return

        generation_time = (self.env.timestamp - self.generation_time_book.pop(human_name)).total_seconds() / 86400 # DAYS
        n, avg_gen_time = self.avg_generation_times
        self.avg_generation_times = (n+1, 1.0*(avg_gen_time * n + generation_time)/(n+1))

    def track_tested_results(self, human, test_result, test_type):
        """
        [summary]

        Args:
            human ([type]): [description]
            test_result ([type]): [description]
            test_type ([type]): [description]
        """
        if test_result == "positive":
            self.cases_positive_per_day[-1] += 1

    def track_recovery(self, n_infectious_contacts, duration):
        """
        [summary]

        Args:
            n_infectious_contacts ([type]): [description]
            duration ([type]): [description]
        """
        self.n_infectious_contacts += n_infectious_contacts
        self.avg_infectious_duration = (self.n_recovery * self.avg_infectious_duration + duration) / (self.n_recovery + 1)
        self.n_recovery += 1

        n, total = self.recovered_stats[-1]
        self.recovered_stats[-1] = [n+1, total + n_infectious_contacts]

    def track_trip(self, from_location, to_location, age, hour):
        """
        [summary]

        Args:
            from_location ([type]): [description]
            to_location ([type]): [description]
            age ([type]): [description]
            hour ([type]): [description]
        """
        bin = None
        for i, (l,u) in enumerate(self.age_bins):
            if l <= age < u:
                bin = i

        self.transition_probability[hour][bin][from_location][to_location] += 1

    def track_symptoms(self, human):
        """
        [summary]

        Args:
            human ([type]): [description]
        """
        if human.covid_symptoms:
            self.symptoms_set['covid'][human.name].update(human.covid_symptoms)
        else:
            if human.name in self.symptoms_set['covid']:
                self.symptoms['covid']['n'] += 1
                for s in self.symptoms_set['covid'][human.name]:
                    self.symptoms['covid'][s] += 1
                self.symptoms_set['covid'].pop(human.name)

        if human.all_symptoms:
            self.symptoms_set['all'][human.name].update(human.all_symptoms)
        else:
            if human.name in self.symptoms_set['all']:
                self.symptoms['all']['n'] += 1
                for s in self.symptoms_set['all'][human.name]:
                    self.symptoms['all'][s] += 1
                self.symptoms_set['all'].pop(human.name)

    def track_social_mixing(self, **kwargs):
        """
        [summary]
        """
        duration = kwargs.get('duration')
        bin = math.floor(duration/15)
        location = kwargs.get('location', None)

        if location is None:
            x = len(self.contacts['histogram_duration'])
            if bin >= x:
                self.contacts['histogram_duration'].extend([0 for _ in range(bin - x + 1)])
            self.contacts['histogram_duration'][bin] += 1

            timestamp = kwargs.get('timestamp')
            day = timestamp.strftime("%d %b")

            if self.last_day['social_mixing'] != day:
                # duration
                n, M = self.contacts['duration']['avg']
                where = self.contacts['duration']['n'] != 0
                m = np.divide(self.contacts['duration']['total'], self.contacts['duration']['n'], where=where)
                self.contacts['duration']['avg'] = (n+1, (n*M + m)/(n+1))

                self.contacts['duration']['total'] = np.zeros((150,150))
                self.contacts['duration']['n'] = np.zeros((150,150))

                # n_contacts
                n, M = self.contacts['n_contacts']['avg']
                m = self.contacts['n_contacts']['total']
                self.contacts['n_contacts']['avg'] = (n+1, (n*M + m)/(n+1))

                self.contacts['n_contacts']['total'] = np.zeros((150,150))
                self.last_day['social_mixing'] = day

            else:
                human1 = kwargs.get('human1', None)
                human2 = kwargs.get('human2', None)
                if human1 is not None and human2 is not None:
                    self.contacts['duration']['total'][human1.age, human2.age] += duration
                    self.contacts['duration']['n'][human1.age, human2.age] += 1

                    self.contacts['duration']['total'][human2.age, human1.age] += duration
                    self.contacts['duration']['n'][human2.age, human1.age] += 1

                    self.contacts['n_contacts']['total'][human1.age, human2.age] += 1
                    self.contacts['n_contacts']['total'][human2.age, human1.age] += 1

        if location is not None:
            x = len(self.contacts['location_duration'][location.location_type])
            if bin >= x:
                self.contacts['location_duration'][location.location_type].extend([0 for _ in range(bin - x + 1)])
            self.contacts['location_duration'][location.location_type][bin] += 1

    def track_encounter_events(self, human1, human2, location, distance, duration):
        """
        [summary]

        Args:
            human1 ([type]): [description]
            human2 ([type]): [description]
            location ([type]): [description]
            distance ([type]): [description]
            duration ([type]): [description]
        """
        for i, (l,u) in enumerate(self.age_bins):
            if l <= human1.age < u:
                bin1 = (i,(l,u))
            if l <= human2.age < u:
                bin2 = (i, (l,u))

        self.contacts["all_encounters"][human1.age, human2.age] += 1
        self.contacts["all_encounters"][human2.age, human1.age] += 1
        self.contacts["location_all_encounters"][location.location_type][human1.age, human2.age] += 1
        self.contacts["location_all_encounters"][location.location_type][human2.age, human1.age] += 1
        self.n_contacts += 1

        # bins of 50
        dist_bin = math.floor(distance/50) if distance <= INFECTION_RADIUS else math.floor(INFECTION_RADIUS/50)

        # bins of 15 mins
        time_bin = math.floor(duration/15) if duration <= 60 else 4

        hour = self.env.hour_of_day()
        day = self.env.day_of_week()
        if self.last_encounter_day != day:
            n, avg, last_day_count = self.day_encounters[self.last_encounter_day]
            self.day_encounters[self.last_encounter_day] = [n+1, (avg * n + last_day_count)/(n + 1), 0]

            # per age bin
            for bin in self.age_bins:
                n, avg, last_day_count  = self.daily_age_group_encounters[bin]
                self.daily_age_group_encounters[bin] = [n+1, (avg * n + last_day_count)/(n+1), 0]

            self.last_encounter_day = day

        if self.last_encounter_hour != hour:
            n, avg, last_hour_count = self.hour_encounters[self.last_encounter_hour]
            self.hour_encounters[self.last_encounter_hour] = [n+1, (avg * n + last_hour_count)/(n + 1), 0]
            self.last_encounter_hour = hour

        self.day_encounters[self.last_encounter_day][-1] += 1
        self.hour_encounters[self.last_encounter_hour][-1] += 1
        self.daily_age_group_encounters[bin1[1]][-1] += 1
        self.daily_age_group_encounters[bin2[1]][-1] += 1
        self.dist_encounters[dist_bin] += 1
        self.time_encounters[time_bin] += 1

    def write_metrics(self, logfile):
        """
        [summary]

        Args:
            logfile ([type]): [description]
        """
        log("######## DEMOGRAPHICS #########", logfile)
        log(f"age distribution\n {self.age_distribution.describe()}", logfile)
        log(f"house age distribution\n {self.house_age.describe()}", logfile )
        log(f"house size distribution\n {self.house_size.describe()}", logfile )
        log(f"Fraction of asymptomatic {self.frac_asymptomatic}", logfile )

        log("######## COVID PROPERTIES #########", logfile)
        print("Avg. incubation days", self.covid_properties['incubation_days'][1])
        print("Avg. recovery days", self.covid_properties['recovery_days'][1])
        print("Avg. infectiousnes onset days", self.covid_properties['infectiousness_onset_days'][1])

        log("######## COVID SPREAD #########", logfile)
        x = 1.0*self.n_env_infection/self.n_infectious_contacts if self.n_infectious_contacts else 0.0
        log(f"environmental transmission ratio {x}", logfile )
        r0 = self.get_R0(logfile)
        log(f"Ro {r0}", logfile)
        log(f"Generation times {self.get_generation_time()} ", logfile)
        log(f"Cumulative Incidence {self.cumulative_incidence}", logfile )
        log(f"R : {self.r}", logfile)

        log("******** R0 *********", logfile)
        if self.r_0['asymptomatic']['infection_count'] > 0:
            x = 1.0 * self.r_0['asymptomatic']['infection_count']/len(self.r_0['asymptomatic']['humans'])
        else:
            x = 0.0
        log(f"Asymptomatic R0 {x}", logfile)

        if self.r_0['presymptomatic']['infection_count'] > 0:
            x = 1.0 * self.r_0['presymptomatic']['infection_count']/len(self.r_0['presymptomatic']['humans'])
        else:
            x = 0.0
        log(f"Presymptomatic R0 {x}", logfile)

        if self.r_0['symptomatic']['infection_count'] > 0 :
            x = 1.0 * self.r_0['symptomatic']['infection_count']/len(self.r_0['symptomatic']['humans'])
        else:
            x = 0.0
        log(f"Symptomatic R0 {x}", logfile )

        log("******** Transmission Ratios *********", logfile)
        total = sum(self.r_0[x]['infection_count'] for x in ['symptomatic','presymptomatic', 'asymptomatic'])
        total += self.n_env_infection

        x = self.r_0['asymptomatic']['infection_count']
        log(f"% asymptomatic transmission {100*x/total :5.2f}%", logfile)

        x = self.r_0['presymptomatic']['infection_count']
        log(f"% presymptomatic transmission {100*x/total :5.2f}%", logfile)

        x = self.r_0['symptomatic']['infection_count']
        log(f"% symptomatic transmission {100*x/total :5.2f}%", logfile)

        log("******** R0 LOCATIONS *********", logfile)
        for loc_type, v in self.r_0.items():
            if loc_type in ['asymptomatic', 'presymptomatic', 'symptomatic']:
                continue
            if v['infection_count']  > 0:
                x = 1.0 * v['infection_count']/len(v['humans'])
                log(f"{loc_type} R0 {x}", logfile)

        # log("######## SYMPTOMS #########", logfile)
        # total = self.symptoms['covid']['n']
        # for s,v in self.symptoms['covid'].items():
        #     if s == 'n':
        #         continue
        #     log(f"{s} {100*v/total:5.2f}%")
        #
        # log("######## MOBILITY #########", logfile)
        # log("Day - ", logfile)
        # total = sum(v[1] for v in self.day_encounters.values())
        # x = ['Mon', "Tue", "Wed", "Thurs", "Fri", "Sat", "Sun"]
        # for c,day in enumerate(x):
        #     v = self.day_encounters[c]
        #     log(f"{day} #avg: {v[1]} %:{100*v[1]/total:5.2f} ", logfile)
        #
        # log("Hour - ", logfile)
        # total = sum(v[1] for v in self.hour_encounters.values())
        # for hour, v in self.hour_encounters.items():
        #     log(f"{hour} #avg: {v[1]} %:{100*v[1]/total:5.2f} ", logfile)
        #
        # log("Distance (cm) - ", logfile)
        # x = ['0 - 50', "50 - 100", "100 - 150", "150 - 200", ">= 200"]
        # total = sum(self.dist_encounters.values())
        # for c, dist in enumerate(x):
        #     v = self.dist_encounters[c]
        #     log(f"{dist} #avg: {v} %:{100*v/total:5.2f} ", logfile)
        #
        # log("Time (min) ", logfile)
        # x = ['0 - 15', "15 - 30", "30 - 45", "45 - 60", ">= 60"]
        # total = sum(self.time_encounters.values())
        # for c, bin in enumerate(x):
        #     v = self.time_encounters[c]
        #     log(f"{bin} #avg: {v} %:{100*v/total:5.2f} ", logfile)
        #
        # log("Average Daily Contacts ", logfile)
        # total = sum(x[1] for x in self.daily_age_group_encounters.values())
        # for bin in self.age_bins:
        #     v = self.daily_age_group_encounters[bin][1]
        #     log(f"{bin} #avg: {v} %:{100*v/total:5.2f} ", logfile)
        #
        for until_days in [30, None]:
            log("******** Risk Precision/Recall *********", logfile)
            prec, lift, recall = self.compute_risk_precision(daily=False, until_days=until_days)
            top_k = [0.01, 0.03, 0.05, 0.10]
            type_str = ["all", "no test", "no test and symptoms"]

            log(f"*** Precision (until days={until_days}) ***", logfile)
            idx = 0
            for k_values in zip(*prec):
                x,y,z= k_values
                log(f"Top-{100*top_k[idx]:2.2f}% all: {100*x:5.2f}% no_test:{100*y:5.2f}% no_test_and_symptoms: {100*z:5.2f}%", logfile)
                idx += 1

            log(f"*** Lift (until days={until_days}) ***", logfile)
            idx = 0
            for k_values in zip(*lift):
                x,y,z = k_values
                log(f"Top-{100*top_k[idx]:2.2f}% all: {x:5.2f} no_test:{y:5.2f} no_test_and_symptoms: {z:5.2f}", logfile)
                idx += 1

            log(f"*** Recall (until days={until_days}) ***", logfile)
            x,y,z = recall
            log(f"all: {100*x:5.2f}% no_test: {100*y:5.2f}% no_test_and_symptoms: {100*z:5.2f}%", logfile)

        log("*** Avg daily precision ***", logfile)
        prec = [x[0] for x in self.risk_precision_daily]
        lift = [x[1] for x in self.risk_precision_daily]
        recall = [x[2] for x in self.risk_precision_daily]

        all = list(zip(*[x[0] for x in prec]))
        no_test = list(zip(*[x[1] for x in prec]))
        no_test_symptoms = list(zip(*[x[2] for x in prec]))
        idx = 0
        for k in top_k:
            log(f"Top-{100*top_k[idx]:2.2f}% all: {100*np.mean(all[idx]):5.2f}% no_test:{100*np.mean(no_test[idx]):5.2f}% no_test_and_symptoms: {100*np.mean(no_test_symptoms[idx]):5.2f}%", logfile)
            idx += 1

        log("*** Avg daily lift ***", logfile)
        all = list(zip(*[x[0] for x in lift]))
        no_test = list(zip(*[x[1] for x in lift]))
        no_test_symptoms = list(zip(*[x[2] for x in lift]))
        idx = 0
        for k in top_k:
            log(f"Top-{100*top_k[idx]:2.2f}% all: {np.mean(all[idx]):5.2f} no_test:{np.mean(no_test[idx]):5.2f} no_test_and_symptoms: {np.mean(no_test_symptoms[idx]):5.2f}", logfile)
            idx += 1

        log("*** Avg. daily recall ***", logfile)
        x,y,z = zip(*recall)
        log(f"all: {100*np.mean(x):5.2f}% no_test: {100*np.mean(y):5.2f} no_test_and_symptoms: {100*np.mean(z):5.2f}", logfile)

    def plot_metrics(self, dirname):
        """
        [summary]

        Args:
            dirname ([type]): [description]
        """
        import matplotlib.pyplot as plt
        import networkx as nx
        import seaborn as sns
        import glob, os

        x = pd.DataFrame.from_dict(self.contacts['all'])
        x = x[sorted(x.columns)]
        fig = x.iplot(kind='heatmap', asFigure=True, title="all_contacts")
        fig.savefig(f"{dirname}/all_contacts.png")

        x = self.contacts['env_infection']
        g = self.infection_graph
        nx.nx_pydot.write_dot(g,'DiGraph.dot')
        pos = nx.drawing.nx_agraph.graphviz_layout(g, prog='dot')
        nx.draw_networkx(g, pos, with_labels=True)
        plt.savefig(f"{dirname}/infection_graph.png")

        os.makedirs(f"{dirname}/contact_stats", exist_ok=True)
        types = sorted(LOCATION_DISTRIBUTION.keys())
        ages = sorted(HUMAN_DISTRIBUTION.keys(), key = lambda x:x[0])
        for hour, v1 in self.transition_probability.items():
            images = []
            fig,ax =  plt.subplots(3,2, figsize=(18,12), sharex=True, sharey=False)
            pos = {0:(0,0), 1:(0,1), 2:(1,0), 3:(1,1), 4:(2,0), 5:(2,1)}

            for age_bin in range(len(ages)):
                v2 = v1[age_bin]
                x = pd.DataFrame.from_dict(v2, orient='index')
                x = x.reindex(index=types, columns=types)
                x = x.div(x.sum(1), axis=0)
                g = sns.heatmap(x, ax=ax[pos[age_bin][0]][pos[age_bin][1]],
                    linewidth=0.5, linecolor='black', annot=True, vmin=0.0, vmax=1.0, cmap=sns.cm.rocket_r)
                g.set_title(f"{ages[age_bin][0]} <= age < {ages[age_bin][1]}")

            fig.suptitle(f"Hour {hour}", fontsize=16)
            fig.savefig(f"{dirname}/contact_stats/hour_{hour}.png")

    def dump_metrics(self):
        data = dict()
        data['intervention_day'] = INTERVENTION_DAY
        data['intervention'] = INTERVENTION
        data['RISK_MODEL'] = RISK_MODEL

        data['expected_mobility'] = self.expected_mobility
        data['mobility'] = self.mobility
        data['n_init_infected'] = self.n_infected_init
        data['contacts'] = dict(self.contacts)
        data['cases_per_day'] = self.cases_per_day
        data['ei_per_day'] = self.ei_per_day
        data['r_0'] = self.r_0
        data['R'] = self.r
        data['n_humans'] = self.n_humans
        data['s'] = self.s_per_day
        data['e'] = self.e_per_day
        data['i'] = self.i_per_day
        data['r'] = self.r_per_day
        data['avg_infectiousness_per_day'] = self.avg_infectiousness_per_day
        data['risk_precision_global'] = self.compute_risk_precision(False)
        data['risk_precision'] = self.risk_precision_daily
        data['human_monitor'] = self.human_monitor
        data['infection_monitor'] = self.infection_monitor
        data['infector_infectee_update_messages'] = self.infector_infectee_update_messages

        with open(f"logs3/{self.filename}", 'wb') as f:
            dill.dump(data, f)<|MERGE_RESOLUTION|>--- conflicted
+++ resolved
@@ -11,12 +11,7 @@
 import dill
 import copy
 
-<<<<<<< HEAD
-from covid19sim.config import HUMAN_DISTRIBUTION, LOCATION_DISTRIBUTION, INFECTION_RADIUS, INFECTION_DURATION, \
-    EFFECTIVE_R_WINDOW, INTERVENTION_DAY, INTERVENTION, RISK_MODEL
-=======
 from covid19sim.configs.config import HUMAN_DISTRIBUTION, LOCATION_DISTRIBUTION, INFECTION_RADIUS, EFFECTIVE_R_WINDOW
->>>>>>> 499b493a
 from covid19sim.utils import log
 
 
@@ -308,9 +303,6 @@
             EM += (1-h.risk) # proxy for mobility
         return M, G, B, O, R, EM/len(self.city.humans)
 
-<<<<<<< HEAD
-    def compute_risk_precision(self, daily=True, until_days=None):
-=======
     def compute_risk_precision(self, daily=True, threshold=0.5, until_days=None):
         """
         [summary]
@@ -323,7 +315,6 @@
         Returns:
             [type]: [description]
         """
->>>>>>> 499b493a
         if daily:
             all = [(h.risk, h.is_exposed or h.is_infectious) for h in self.city.humans]
             no_test = [(h.risk, h.is_exposed or h.is_infectious) for h in self.city.humans if h.test_result != "positive"]
