--- conflicted
+++ resolved
@@ -647,10 +647,7 @@
                 city.tracker.track_generation_times(self.name) # it doesn't count environmental infection or primary case or asymptomatic/presymptomatic infections; refer the definition
 
             # log test
-<<<<<<< HEAD
             # TODO: needs better conditions; log test based on some condition on symptoms
-=======
->>>>>>> 3f620a07
             if (self.test_result != "positive" and
                 (self.test_recommended or
                 (self.is_incubated and self.env.timestamp - self.symptom_start_time >= datetime.timedelta(days=TEST_DAYS)))):
@@ -1215,10 +1212,7 @@
         if not self.tracing or self.tracing_method.risk_model == "transformer":
             return
 
-<<<<<<< HEAD
         cur_day = (self.env.timestamp - self.env.initial_timestamp).days
-=======
->>>>>>> 3f620a07
         if recovery:
             if self.is_removed:
                 self.risk = 0.0
