"""
Main file to run the simulations
"""
import datetime
<<<<<<< HEAD
import os
import shutil
from pathlib import Path
=======
import shutil
>>>>>>> 40637925

import hydra
import numpy as np
from omegaconf import DictConfig

from covid19sim.base import City, Env
from covid19sim.constants import SECONDS_PER_DAY, SECONDS_PER_HOUR
from covid19sim.models.run import DummyMemManager
from covid19sim.monitors import EventMonitor, SEIRMonitor, TimeMonitor
<<<<<<< HEAD
from covid19sim.server_utils import InferenceClient
from covid19sim.simulator import Human
=======
from covid19sim.simulator import Human

>>>>>>> 40637925
from covid19sim.utils import (
    dump_conf,
    dump_tracker_data,
    extract_tracker_data,
    parse_configuration,
<<<<<<< HEAD
    zip_outdir,
=======
    dump_conf,
    zip_outdir
>>>>>>> 40637925
)

@hydra.main(config_path="hydra-configs/simulation/config.yaml")

def main(conf: DictConfig) -> None:
    """
    Enables command line execution of the simulator.

    Args:
        conf (DictConfig): yaml configuration file
    """

    # -------------------------------------------------
    # -----  Load the experimental configuration  -----
    # -------------------------------------------------
    conf = parse_configuration(conf)

    # -------------------------------------
    # -----  Create Output Directory  -----
    # -------------------------------------
    if conf["outdir"] is None:
        conf["outdir"] = str(Path(__file__) / "output")
    conf["outdir"] = "{}/sim_v2_people-{}_days-{}_init-{}_seed-{}_{}".format(
        conf["outdir"],
        conf["n_people"],
        conf["simulation_days"],
        conf["init_percent_sick"],
        conf["seed"],
        datetime.datetime.now().strftime("%Y%m%d-%H%M%S"),
    )
    os.makedirs(conf["outdir"])

    if not conf["tune"]:
        outfile = os.path.join(conf["outdir"], "data")

    # ---------------------------------
    # -----  Filter-Out Warnings  -----
    # ---------------------------------
    import warnings

    warnings.filterwarnings("ignore")
    if conf["tune"]:
        print("Using Tune")
        outfile = None

    # ----------------------------
    # -----  Run Simulation  -----
    # ----------------------------
    conf["outfile"] = outfile

    print("RISK_MODEL ==> ", conf.get("RISK_MODEL"))

    city, monitors, tracker = simulate(
        n_people=conf["n_people"],
        init_percent_sick=conf["init_percent_sick"],
        start_time=conf["start_time"],
        simulation_days=conf["simulation_days"],
        outfile=conf["outfile"],
        out_chunk_size=conf["out_chunk_size"],
        print_progress=conf["print_progress"],
        seed=conf["seed"],
        return_city=True,
        conf=conf,
    )

    # ----------------------------------------
    # -----  Compute Effective Contacts  -----
    # ----------------------------------------
    timenow = datetime.datetime.now().strftime("%Y%m%d-%H%M%S")
    all_effective_contacts = 0
    all_contacts = 0
    for human in city.humans:
        all_effective_contacts += human.effective_contacts
        all_contacts += human.num_contacts
    print(f"all_effective_contacts: {all_effective_contacts}")
    print(
        f"all_effective_contacts/(sim days * len(city.humans)): {all_effective_contacts / (conf['simulation_days'] * len(city.humans))}"
    )
    if all_contacts != 0:
        print(
            f"effective contacts per contacts (GLOBAL_MOBILITY_SCALING_FACTOR): {all_effective_contacts / all_contacts}"
        )

    dump_conf(city.conf, "{}/full_configuration.yaml".format(city.conf["outdir"]))

    if not conf["tune"]:
        # ----------------------------------------------
        # -----  Not Tune: Write Logs And Metrics  -----
        # ----------------------------------------------
        monitors[0].dump()
        monitors[0].join_iothread()
        # write metrics
        logfile = os.path.join(f"{conf['outdir']}/logs.txt")
        tracker.write_metrics(logfile)
        if conf["zip_outdir"]:
            zip_outdir(conf["outdir"])
            if conf["delete_outdir"]:
                shutil.rmtree(conf["outdir"])
    else:
        # ------------------------------------------------------
        # -----  Tune: Create Plots And Write Tacker Data  -----
        # ------------------------------------------------------
        from covid19sim.plotting.plot_rt import PlotRt

        cases_per_day = tracker.cases_per_day
        if tracker.get_generation_time() > 0:
            serial_interval = tracker.get_generation_time()
        else:
            serial_interval = 7.0
            print("WARNING: serial_interval is 0")
        print(f"using serial interval :{serial_interval}")
        plotrt = PlotRt(R_T_MAX=4, sigma=0.25, GAMMA=1.0 / serial_interval)
        most_likely, _ = plotrt.compute(cases_per_day, r0_estimate=2.5)
        print("Rt", most_likely[:20])

        print("Dumping Tracker Data in", conf["outdir"])
        Path(conf["outdir"]).mkdir(parents=True, exist_ok=True)
        filename = f"tracker_data_n_{conf['n_people']}_seed_{conf['seed']}_{timenow}_{conf['name']}.pkl"
        data = extract_tracker_data(tracker, conf)
        dump_tracker_data(data, conf["outdir"], filename)
        tracker.write_metrics(f"{conf['outdir']}/log_{timenow}_{conf['name']}.txt")


def simulate(
    n_people=None,
    init_percent_sick=0.01,
    start_time=datetime.datetime(2020, 2, 28, 0, 0),
    simulation_days=10,
    outfile=None,
    out_chunk_size=None,
    print_progress=False,
    seed=0,
    other_monitors=[],
    return_city=False,
    conf={},
):
    """
    Run the simulation.

    Args:
        n_people ([type], optional): [description]. Defaults to None.
        init_percent_sick (float, optional): [description]. Defaults to 0.0.
        start_time ([type], optional): [description]. Defaults to datetime.datetime(2020, 2, 28, 0, 0).
        simulation_days (int, optional): [description]. Defaults to 10.
        outfile (str, optional): [description]. Defaults to None.
        out_chunk_size ([type], optional): [description]. Defaults to None.
        print_progress (bool, optional): [description]. Defaults to False.
        seed (int, optional): [description]. Defaults to 0.
        other_monitors (list, optional): [description]. Defaults to [].
        return_city (bool, optional): Returns an additional city object if set to True.

    Returns:
        [type]: [description]
    """

    conf["n_people"] = n_people
    conf["init_percent_sick"] = init_percent_sick
    conf["start_time"] = start_time
    conf["simulation_days"] = simulation_days
    conf["outfile"] = outfile
    conf["out_chunk_size"] = out_chunk_size
    conf["print_progress"] = print_progress
    conf["seed"] = seed
    conf["other_monitors"] = other_monitors

    rng = np.random.RandomState(seed)
    env = Env(start_time)
    city_x_range = (0, 1000)
    city_y_range = (0, 1000)
    city = City(
        env, n_people, init_percent_sick, rng, city_x_range, city_y_range, Human, conf
    )

    # Add monitors
    monitors = [
        EventMonitor(f=SECONDS_PER_HOUR * 30, dest=outfile, chunk_size=out_chunk_size),
        SEIRMonitor(f=SECONDS_PER_DAY),
    ]
    if print_progress:
        monitors.append(TimeMonitor(SECONDS_PER_DAY))
    if other_monitors:
        monitors += other_monitors

    # Kickstart EventMonitor
    monitors[0].dump()
    monitors[0].join_iothread()

    # we might need to reset the state of the clusters held in shared memory (server or not)
    if conf.get("RESET_INFERENCE_SERVER", False):
        if conf.get("USE_INFERENCE_SERVER"):
            inference_frontend_address = conf.get("INFERENCE_SERVER_ADDRESS", None)
            print("requesting cluster reset from inference server...")
<<<<<<< HEAD
            temporary_client = InferenceClient(
                server_address=inference_frontend_address
            )
=======
            from covid19sim.server_utils import InferenceClient
            temporary_client = InferenceClient(server_address=inference_frontend_address)
>>>>>>> 40637925
            temporary_client.request_reset()
        else:
            from covid19sim.models.run import DummyMemManager
            DummyMemManager.global_cluster_map = {}

    # Initiate city process, which runs every hour
    env.process(city.run(SECONDS_PER_HOUR, outfile))

    # Initiate human processes
    for human in city.humans:
        env.process(human.run(city=city))

    # Initiate monitor processes
    for m in monitors:
        env.process(m.run(env, city=city))

    # Run simulation until termination
    env.run(until=env.ts_initial + simulation_days * SECONDS_PER_DAY)

    if not return_city:
        return monitors, city.tracker
    else:
        return city, monitors, city.tracker


if __name__ == "__main__":
    main()<|MERGE_RESOLUTION|>--- conflicted
+++ resolved
@@ -2,13 +2,9 @@
 Main file to run the simulations
 """
 import datetime
-<<<<<<< HEAD
 import os
 import shutil
 from pathlib import Path
-=======
-import shutil
->>>>>>> 40637925
 
 import hydra
 import numpy as np
@@ -18,24 +14,15 @@
 from covid19sim.constants import SECONDS_PER_DAY, SECONDS_PER_HOUR
 from covid19sim.models.run import DummyMemManager
 from covid19sim.monitors import EventMonitor, SEIRMonitor, TimeMonitor
-<<<<<<< HEAD
-from covid19sim.server_utils import InferenceClient
 from covid19sim.simulator import Human
-=======
-from covid19sim.simulator import Human
-
->>>>>>> 40637925
+
 from covid19sim.utils import (
     dump_conf,
     dump_tracker_data,
     extract_tracker_data,
     parse_configuration,
-<<<<<<< HEAD
     zip_outdir,
-=======
     dump_conf,
-    zip_outdir
->>>>>>> 40637925
 )
 
 @hydra.main(config_path="hydra-configs/simulation/config.yaml")
@@ -228,14 +215,8 @@
         if conf.get("USE_INFERENCE_SERVER"):
             inference_frontend_address = conf.get("INFERENCE_SERVER_ADDRESS", None)
             print("requesting cluster reset from inference server...")
-<<<<<<< HEAD
-            temporary_client = InferenceClient(
-                server_address=inference_frontend_address
-            )
-=======
             from covid19sim.server_utils import InferenceClient
             temporary_client = InferenceClient(server_address=inference_frontend_address)
->>>>>>> 40637925
             temporary_client.request_reset()
         else:
             from covid19sim.models.run import DummyMemManager
