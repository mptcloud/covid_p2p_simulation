import click
import os

from covid19sim.frozen.helper import SYMPTOMS_META
from covid19sim.simulator import Human
from covid19sim.base import *
from covid19sim.monitors import EventMonitor, TimeMonitor, SEIRMonitor
from covid19sim.configs.exp_config import ExpConfig
from covid19sim.configs.constants import TICK_MINUTE

@click.group()
def simu():
    pass


@simu.command()
@click.option('--n_people', help='population of the city', type=int, default=100)
@click.option('--init_percent_sick', help='% of population initially sick', type=float, default=0.01)
@click.option('--simulation_days', help='number of days to run the simulation for', type=int, default=30)
@click.option('--out_chunk_size', help='minimum number of events per dump in outfile', type=int, default=1, required=False)
@click.option('--outdir', help='the directory to write data to', type=str, default="output", required=False)
@click.option('--seed', help='seed for the process', type=int, default=0)
@click.option('--n_jobs', help='number of parallel procs to query the risk servers with', type=int, default=1)
@click.option('--port', help='which port should we look for inference servers on', type=int, default=6688)
@click.option('--config', help='where is the configuration file for this experiment', type=str, default="configs/naive_config.yml")
def sim(n_people=None,
        init_percent_sick=0,
        start_time=datetime.datetime(2020, 2, 28, 0, 0),
        simulation_days=30,
        outdir=None, out_chunk_size=None,
        seed=0, n_jobs=1, port=6688, config="configs/naive_config.yml"):

    # Load the experimental configuration
    ExpConfig.load_config(config)

    ExpConfig.config['COLLECT_LOGS'] = True

    if outdir is None:
        outdir = "output"

    os.makedirs(f"{outdir}", exist_ok=True)
    outdir = f"{outdir}/sim_v2_people-{n_people}_days-{simulation_days}_init-{init_percent_sick}_seed-{seed}_{datetime.datetime.now().strftime('%Y%m%d-%H%M%S')}"
    os.makedirs(outdir)

    outfile = os.path.join(outdir, "data")
    monitors, tracker = run_simu(
        n_people=n_people,
        init_percent_sick=init_percent_sick,
        start_time=start_time,
        simulation_days=simulation_days,
        outfile=outfile, out_chunk_size=out_chunk_size,
        print_progress=True,
        seed=seed, n_jobs=n_jobs, port=port
    )
    monitors[0].dump()
    monitors[0].join_iothread()

    # write metrics
    logfile = os.path.join(f"{outdir}/logs.txt")
    tracker.write_metrics(logfile)


@simu.command()
@click.option('--n_people', help='population of the city', type=int, default=1000)
@click.option('--simulation_days', help='number of days to run the simulation for', type=int, default=50)
@click.option('--seed', help='seed for the process', type=int, default=0)
<<<<<<< HEAD
@click.option('--config', help='where is the configuration file for this experiment', type=str, default="configs/naive_config.yml")
def tune(n_people, simulation_days, seed, config):

    # Load the experimental configuration
    ExpConfig.load_config(config)

=======
@click.option('--init_percent_sick', help='percentage of sick people in the beginning', type=float, default=0.01)
def tune(n_people, simulation_days, seed, init_percent_sick):
>>>>>>> 084a169b
    # Force COLLECT_LOGS=False
    ExpConfig.set('COLLECT_LOGS', False)

    # extra packages required  - plotly-orca psutil networkx glob seaborn
    import pandas as pd
    # import cufflinks as cf
    import matplotlib.pyplot as plt
    # cf.go_offline()
<<<<<<< HEAD
    monitors, tracker = run_simu(n_people=n_people, init_percent_sick=0.0025,
=======

    monitors, tracker = run_simu(n_people=n_people, init_percent_sick=init_percent_sick,
>>>>>>> 084a169b
                            start_time=datetime.datetime(2020, 2, 28, 0, 0),
                            simulation_days=simulation_days,
                            outfile=None,
                            print_progress=True, seed=seed, other_monitors=[]
                            )

    # stats = monitors[1].data
    # x = pd.DataFrame.from_dict(stats).set_index('time')
    # fig = x[['susceptible', 'exposed', 'infectious', 'removed']].iplot(asFigure=True, title="SEIR")
    # fig.write_image("plots/tune/seir.png")
    timenow = datetime.datetime.now().strftime('%Y%m%d-%H%M%S')
    data = dict()
    data['intervention_day'] = config.INTERVENTION_DAY
    data['intervention'] = config.INTERVENTION

    data['expected_mobility'] = tracker.expected_mobility
    data['mobility'] = tracker.mobility
    data['n_init_infected'] = tracker.n_infected_init
    data['contacts'] = dict(tracker.contacts)
    data['cases_per_day'] = tracker.cases_per_day
    data['ei_per_day'] = tracker.ei_per_day
    data['r_0'] = tracker.r_0
    data['R'] = tracker.r
    data['n_humans'] = tracker.n_humans
    data['s'] = tracker.s_per_day
    data['e'] = tracker.e_per_day
    data['i'] = tracker.i_per_day
    data['r'] = tracker.r_per_day
    data['avg_infectiousness_per_day'] = tracker.avg_infectiousness_per_day
    data['risk_precision_global'] = tracker.compute_risk_precision(False)
    data['risk_precision'] = tracker.risk_precision_daily
    data['human_monitor'] = tracker.human_monitor
    data['infection_monitor'] = tracker.infection_monitor
    data['infector_infectee_update_messages'] = tracker.infector_infectee_update_messages
    # data['dist_encounters'] = dict(tracker.dist_encounters)
    # data['time_encounters'] = dict(tracker.time_encounters)
    # data['day_encounters'] = dict(tracker.day_encounters)
    # data['hour_encounters'] = dict(tracker.hour_encounters)
    # data['daily_age_group_encounters'] = dict(tracker.daily_age_group_encounters)
    # data['age_distribution'] = tracker.age_distribution
    # data['sex_distribution'] = tracker.sex_distribution
    # data['house_size'] = tracker.house_size
    # data['house_age'] = tracker.house_age
    # data['symptoms'] = dict(tracker.symptoms)
    # data['transition_probability'] = dict(tracker.transition_probability)
    #
    import dill
    filename = f"tracker_data_n_{n_people}_seed_{seed}_{timenow}.pkl"
    with open(f"logs2/{filename}", 'wb') as f:
        dill.dump(data, f)
    #
    logfile = os.path.join(f"logs2/log_n_{n_people}_seed_{seed}_{timenow}.txt")
    # tracker.write_metrics(logfile)
    tracker.write_metrics(None)

    # fig = x['R'].iplot(asFigure=True, title="R0")
    # fig.write_image("plots/tune/R.png")
    #
    # x = pd.DataFrame.from_dict(stats).set_index('time')
    # x = pd.DataFrame.from_dict(tracker.contacts['all'])
    # x = x[sorted(x.columns)]
    # x = x + x.transpose()
    # x /= x.sum(1)
    #
    # x = pd.DataFrame.from_dict(tracker.contacts['human_infection'])
    # x = x[sorted(x.columns)]
    # fig = x.iplot(kind='heatmap', asFigure=True)
    # fig.write_image("plots/tune/human_infection_contacts.png")
    #
    # tracker.plot_metrics(dirname="plots/tune")

@simu.command()
@click.option('--n_people', help='population of the city', type=int, default=2000)
@click.option('--days', help='number of days to run the simulation for', type=int, default=60)
@click.option('--tracing', help='which tracing method', type=str, default="")
@click.option('--order', help='trace to which depth?', type=int, default=1)
@click.option('--symptoms', help='trace symptoms?', type=bool, default=False)
@click.option('--risk', help='trace risk updates?', type=bool, default=False)
@click.option('--noise', help='noise', type=float, default=0.5)
@click.option('--config', help='where is the configuration file for this experiment', type=str, default="configs/naive_config.yml")
def tracing(n_people, days, tracing, order, symptoms, risk, noise, config):
    ExpConfig.load_config(config)

    # TODO: we should have a specific config for this and not be setting them manually.
    ExpConfig.set('COLLECT_LOGS', False)
    ExpConfig.set('COLLECT_TRAINING_DATA', False)
    ExpConfig.set('USE_INFERENCE_SERVER', False)

    if tracing != "":
        ExpConfig.set('INTERVENTION_DAY', 20) # approx 512 will be infected by then
        ExpConfig.set('INTERVENTION', "Tracing")
        ExpConfig.set('RISK_MODEL', tracing)

        # noise
        if tracing == "manual":
            ExpConfig.set('MANUAL_TRACING_NOISE', noise)
        else:
            ExpConfig.set('P_HAS_APP', noise)

        #symptoms (not used in risk_model = transformer)
        ExpConfig.set('TRACE_SYMPTOMS', symptoms)

        #risk (not used in risk_model = transformer)
        ExpConfig.set('TRACE_RISK_UPDATE', risk)

        # order (not used in risk_model = transformer)
        ExpConfig.set('TRACING_ORDER', order)

        # set filename
        if tracing != "transformer":
            name = f"{tracing}-s{1*symptoms}-r{risk}-o{order}"
        else:
            name = "transformer"

    else:
        # no intervention
        ExpConfig.set('INTERVENTION_DAY', -1)
        name = "unmitigated"

    monitors, tracker = run_simu(n_people=n_people, init_percent_sick=0.0025,
                        start_time=datetime.datetime(2020, 2, 28, 0, 0),
                        simulation_days=days,
                        outfile=None,
                        print_progress=True, seed=1234, other_monitors=[]
                        )

    timenow = datetime.datetime.now().strftime('%Y%m%d-%H%M%S')
    data = dict()
    data['tracing'] = tracing
    data['symptoms'] = symptoms
    data['order'] = order
    data['intervention_day'] = ExpConfig.get['INTERVENTION_DAY']
    data['noise'] = noise

    data['mobility'] = tracker.mobility
    data['n_init_infected'] = tracker.n_infected_init
    data['risk_precision'] = tracker.risk_precision_daily
    data['contacts'] = dict(tracker.contacts)
    data['cases_per_day'] = tracker.cases_per_day
    data['ei_per_day'] = tracker.ei_per_day
    data['r_0'] = tracker.r_0
    data['r'] = tracker.r
    data['n_humans'] = tracker.n_humans
    data['s'] = tracker.s_per_day
    data['e'] = tracker.e_per_day
    data['i'] = tracker.i_per_day
    data['r'] = tracker.r_per_day
    data['avg_infectiousness_per_day'] = tracker.avg_infectiousness_per_day
    data['risk_precision'] = tracker.compute_risk_precision(False)

    import dill
    timenow = datetime.datetime.now().strftime('%Y%m%d-%H%M%S')
    filename = f"tracing_data_n_{n_people}_{timenow}_{name}.pkl"
    with open(f"logs/compare/{filename}", 'wb') as f:
        dill.dump(data, f)

    logfile = os.path.join(f"logs/log_n_{n_people}_seed_{seed}_{timenow}.txt")
    tracker.write_metrics(None)

def run_simu(n_people=None, init_percent_sick=0.0,
             start_time=datetime.datetime(2020, 2, 28, 0, 0),
             simulation_days=10,
             outfile=None, out_chunk_size=None,
             print_progress=False, seed=0, port=6688, n_jobs=1, other_monitors=[]):

    rng = np.random.RandomState(seed)
    env = Env(start_time)
    city_x_range = (0,1000)
    city_y_range = (0,1000)
    city = City(env, n_people, rng, city_x_range, city_y_range, start_time, init_percent_sick, Human)
    monitors = [EventMonitor(f=1800, dest=outfile, chunk_size=out_chunk_size), SEIRMonitor(f=1440)]

    # run the simulation
    if print_progress:
        monitors.append(TimeMonitor(1440)) # print every day

    if other_monitors:
        monitors += other_monitors

    # run city
    all_possible_symptoms = [""] * len(SYMPTOMS_META)
    for k, v in SYMPTOMS_META.items():
        all_possible_symptoms[v] = k
    monitors[0].dump()
    monitors[0].join_iothread()
    # run this every hour
    env.process(city.run(1440/24, outfile, start_time, all_possible_symptoms, port, n_jobs))

    # run humans
    for human in city.humans:
        env.process(human.run(city=city))

    # run monitors
    for m in monitors:
        env.process(m.run(env, city=city))

    env.run(until=simulation_days * 24 * 60 / TICK_MINUTE)

    return monitors, city.tracker


if __name__ == "__main__":
    simu()<|MERGE_RESOLUTION|>--- conflicted
+++ resolved
@@ -15,7 +15,6 @@
 
 @simu.command()
 @click.option('--n_people', help='population of the city', type=int, default=100)
-@click.option('--init_percent_sick', help='% of population initially sick', type=float, default=0.01)
 @click.option('--simulation_days', help='number of days to run the simulation for', type=int, default=30)
 @click.option('--out_chunk_size', help='minimum number of events per dump in outfile', type=int, default=1, required=False)
 @click.option('--outdir', help='the directory to write data to', type=str, default="output", required=False)
@@ -24,7 +23,6 @@
 @click.option('--port', help='which port should we look for inference servers on', type=int, default=6688)
 @click.option('--config', help='where is the configuration file for this experiment', type=str, default="configs/naive_config.yml")
 def sim(n_people=None,
-        init_percent_sick=0,
         start_time=datetime.datetime(2020, 2, 28, 0, 0),
         simulation_days=30,
         outdir=None, out_chunk_size=None,
@@ -39,13 +37,12 @@
         outdir = "output"
 
     os.makedirs(f"{outdir}", exist_ok=True)
-    outdir = f"{outdir}/sim_v2_people-{n_people}_days-{simulation_days}_init-{init_percent_sick}_seed-{seed}_{datetime.datetime.now().strftime('%Y%m%d-%H%M%S')}"
+    outdir = f"{outdir}/sim_v2_people-{n_people}_days-{simulation_days}_init-{ExpConfig['INIT_PERCENT_SICK']}_seed-{seed}_{datetime.datetime.now().strftime('%Y%m%d-%H%M%S')}"
     os.makedirs(outdir)
 
     outfile = os.path.join(outdir, "data")
     monitors, tracker = run_simu(
         n_people=n_people,
-        init_percent_sick=init_percent_sick,
         start_time=start_time,
         simulation_days=simulation_days,
         outfile=outfile, out_chunk_size=out_chunk_size,
@@ -64,17 +61,12 @@
 @click.option('--n_people', help='population of the city', type=int, default=1000)
 @click.option('--simulation_days', help='number of days to run the simulation for', type=int, default=50)
 @click.option('--seed', help='seed for the process', type=int, default=0)
-<<<<<<< HEAD
 @click.option('--config', help='where is the configuration file for this experiment', type=str, default="configs/naive_config.yml")
-def tune(n_people, simulation_days, seed, config):
+def tune(n_people, simulation_days, seed, config="configs/naive_config.yml"):
 
     # Load the experimental configuration
     ExpConfig.load_config(config)
 
-=======
-@click.option('--init_percent_sick', help='percentage of sick people in the beginning', type=float, default=0.01)
-def tune(n_people, simulation_days, seed, init_percent_sick):
->>>>>>> 084a169b
     # Force COLLECT_LOGS=False
     ExpConfig.set('COLLECT_LOGS', False)
 
@@ -83,12 +75,7 @@
     # import cufflinks as cf
     import matplotlib.pyplot as plt
     # cf.go_offline()
-<<<<<<< HEAD
-    monitors, tracker = run_simu(n_people=n_people, init_percent_sick=0.0025,
-=======
-
-    monitors, tracker = run_simu(n_people=n_people, init_percent_sick=init_percent_sick,
->>>>>>> 084a169b
+    monitors, tracker = run_simu(n_people=n_people,
                             start_time=datetime.datetime(2020, 2, 28, 0, 0),
                             simulation_days=simulation_days,
                             outfile=None,
@@ -208,7 +195,7 @@
         ExpConfig.set('INTERVENTION_DAY', -1)
         name = "unmitigated"
 
-    monitors, tracker = run_simu(n_people=n_people, init_percent_sick=0.0025,
+    monitors, tracker = run_simu(n_people=n_people,
                         start_time=datetime.datetime(2020, 2, 28, 0, 0),
                         simulation_days=days,
                         outfile=None,
@@ -248,7 +235,7 @@
     logfile = os.path.join(f"logs/log_n_{n_people}_seed_{seed}_{timenow}.txt")
     tracker.write_metrics(None)
 
-def run_simu(n_people=None, init_percent_sick=0.0,
+def run_simu(n_people=None,
              start_time=datetime.datetime(2020, 2, 28, 0, 0),
              simulation_days=10,
              outfile=None, out_chunk_size=None,
@@ -258,7 +245,7 @@
     env = Env(start_time)
     city_x_range = (0,1000)
     city_y_range = (0,1000)
-    city = City(env, n_people, rng, city_x_range, city_y_range, start_time, init_percent_sick, Human)
+    city = City(env, n_people, rng, city_x_range, city_y_range, start_time, Human)
     monitors = [EventMonitor(f=1800, dest=outfile, chunk_size=out_chunk_size), SEIRMonitor(f=1440)]
 
     # run the simulation
