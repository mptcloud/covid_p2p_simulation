<<<<<<< HEAD
=======
"""
Handles querying the inference server with serialized humans and their messages.
"""

>>>>>>> ad0d63a5
import os
import json
import functools
from joblib import Parallel, delayed
import warnings

from covid19sim.server_utils import InferenceClient, InferenceWorker
from ctt.inference.infer import InferenceEngine
from covid19sim.configs.exp_config import ExpConfig
<<<<<<< HEAD
=======

def query_inference_server(params, **inf_client_kwargs):
    """
    [summary]

    Args:
        params ([type]): [description]
>>>>>>> ad0d63a5

    Returns:
        [type]: [description]
    """
    # Make a request to the server
    client = InferenceClient(**inf_client_kwargs)
    results = client.infer(params)
    return results


def integrated_risk_pred(humans, start, current_day, time_slot, all_possible_symptoms, port=6688, n_jobs=1, data_path=None):
    """
    [summary]
    Setup and make the calls to the server

    Args:
        humans ([type]): [description]
        start ([type]): [description]
        current_day ([type]): [description]
        time_slot ([type]): [description]
        all_possible_symptoms ([type]): [description]
        port (int, optional): [description]. Defaults to 6688.
        n_jobs (int, optional): [description]. Defaults to 1.
        data_path ([type], optional): [description]. Defaults to None.

    Returns:
        [type]: [description]
    """
    hd = humans[0].city.hd
    all_params = []

    # We're going to send a request to the server for each human
    for human in humans:
        if time_slot not in human.time_slots:
            continue

        human_state = human.__getstate__()

        log_path = None
        if data_path:
            log_path = f'{os.path.dirname(data_path)}/daily_outputs/{current_day}/{human.name[6:]}/'
        all_params.append({
            "start": start,
            "current_day": current_day,
            "all_possible_symptoms": all_possible_symptoms,
            "COLLECT_TRAINING_DATA": ExpConfig.get('COLLECT_TRAINING_DATA'),
            "human": human_state,
            "log_path": log_path,
            "time_slot": time_slot,
            "risk_model": ExpConfig.get('RISK_MODEL'),
            "oracle": ExpConfig.get("USE_ORACLE")
        })

    if ExpConfig.get('USE_INFERENCE_SERVER'):
        batch_start_offset = 0
        batch_size = 25  # @@@@ TODO: make this a high-level configurable arg?
        batched_params = []
        while batch_start_offset < len(all_params):
            batch_end_offset = min(batch_start_offset + batch_size, len(all_params))
            batched_params.append(all_params[batch_start_offset:batch_end_offset])
            batch_start_offset += batch_size
        query_func = functools.partial(query_inference_server, target_port=port)
        with Parallel(n_jobs=n_jobs, batch_size=ExpConfig.get('MP_BATCHSIZE'), backend=ExpConfig.get('MP_BACKEND'), verbose=0, prefer="threads") as parallel:
            batched_results = parallel((delayed(query_func)(params) for params in batched_params))
        results = []
        for b in batched_results:
            results.extend(b)
    else:
        # recreating an engine every time should not be too expensive... right?
        engine = InferenceEngine(ExpConfig.get('TRANSFORMER_EXP_PATH'))
        results = InferenceWorker.process_sample(all_params, engine, ExpConfig.get('MP_BACKEND'), n_jobs)

    # print out the clusters
    if ExpConfig.get('DUMP_CLUSTERS'):
        clusters = []
        for human in hd.values():
            clusters.append(dict(human.clusters.clusters))
        json.dump(clusters, open(os.path.join(ExpConfig.get('CLUSTER_PATH'), f"{current_day}_cluster.json"), 'w'))

    if ExpConfig.get('RISK_MODEL') != "transformer":
        for result in results:
            if result is not None:
                name, risk_history, clusters = result
                hd[name].clusters = clusters
                hd[name].last_risk_update = current_day
                hd[name].contact_book.update_messages = []
                hd[name].contact_book.messages = []
    else:
        for result in results:
            if result is not None:
                name, risk_history, clusters = result
                if risk_history is not None:
                    for i in range(ExpConfig.get('TRACING_N_DAYS_HISTORY')):
                        hd[name].risk_history_map[current_day - i] = risk_history[i]

                    hd[name].update_risk_level()

                    for i in range(ExpConfig.get('TRACING_N_DAYS_HISTORY')):
                        hd[name].prev_risk_history_map[current_day - i] = risk_history[i]

                elif risk_history is None and current_day != ExpConfig.get('INTERVENTION_DAY'):
                    warnings.warn(f"risk history is none for human:{name}", RuntimeWarning)

                hd[name].clusters = clusters
                hd[name].last_risk_update = current_day
                hd[name].contact_book.update_messages = []
                hd[name].contact_book.messages = []

    return humans<|MERGE_RESOLUTION|>--- conflicted
+++ resolved
@@ -1,10 +1,7 @@
-<<<<<<< HEAD
-=======
 """
 Handles querying the inference server with serialized humans and their messages.
 """
 
->>>>>>> ad0d63a5
 import os
 import json
 import functools
@@ -14,8 +11,6 @@
 from covid19sim.server_utils import InferenceClient, InferenceWorker
 from ctt.inference.infer import InferenceEngine
 from covid19sim.configs.exp_config import ExpConfig
-<<<<<<< HEAD
-=======
 
 def query_inference_server(params, **inf_client_kwargs):
     """
@@ -23,7 +18,6 @@
 
     Args:
         params ([type]): [description]
->>>>>>> ad0d63a5
 
     Returns:
         [type]: [description]
