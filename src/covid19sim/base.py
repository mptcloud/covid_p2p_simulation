--- conflicted
+++ resolved
@@ -10,19 +10,14 @@
 from covid19sim.interventions import *
 from covid19sim.frozen.utils import update_uid
 from covid19sim.configs.constants import TICK_MINUTE
-<<<<<<< HEAD
 from covid19sim.configs.exp_config import ExpConfig
 
-=======
->>>>>>> ac3aba45
 
 class Env(simpy.Environment):
 
-    def __init__(self, initial_timestamp, exp_config):
+    def __init__(self, initial_timestamp):
         super().__init__()
         self.initial_timestamp = initial_timestamp
-        self.exp_config = exp_config
-        self._proba_to_risk_level = proba_to_risk_fn(np.array(exp_config['RISK_MAPPING']))
 
     def time(self):
         return self.now
@@ -248,16 +243,9 @@
 
     def run(self, duration, outfile, start_time, all_possible_symptoms, port, n_jobs):
         self.current_day = 0
-<<<<<<< HEAD
         INTERVENTION_DAY = ExpConfig.get('INTERVENTION_DAY')
         COLLECT_TRAINING_DATA = ExpConfig.get('COLLECT_TRAINING_DATA')
-=======
-        INTERVENTION_DAY = self.env.exp_config['INTERVENTION_DAY']
-        COLLECT_TRAINING_DATA = self.env.exp_config['COLLECT_TRAINING_DATA']
->>>>>>> ac3aba45
-        print(f"INTERVENTION_DAY: {INTERVENTION_DAY}")
-        import time
-        start = time.time()
+
         humans_notified = False
         while True:
             if self.env.timestamp.hour == 0:
@@ -265,42 +253,25 @@
                 for human in self.humans:
                     human.uid = update_uid(human.uid, human.rng)
 
-<<<<<<< HEAD
             if self.env.timestamp.hour == 0 and self.env.timestamp != self.env.initial_timestamp:
                 self.current_day += 1
                 self.tracker.increment_day()
 
-            if INTERVENTION_DAY >= 0 and self.current_day == INTERVENTION_DAY:
+            if INTERVENTION_DAY >= 0 and self.current_day == INTERVENTION_DAY and not humans_notified:
                 self.intervention = get_intervention(ExpConfig.get('INTERVENTION'),
                                                      ExpConfig.get('RISK_MODEL'),
                                                      ExpConfig.get('TRACING_ORDER'),
                                                      ExpConfig.get('TRACE_SYMPTOMS'),
                                                      ExpConfig.get('TRACE_RISK_UPDATE'))
-=======
-            if INTERVENTION_DAY >= 0 and self.current_day == INTERVENTION_DAY and not humans_notified:
-
-                self.intervention = get_intervention(self.env.exp_config['INTERVENTION'],
-                                                     self.env.exp_config['RISK_MODEL'],
-                                                     self.env.exp_config['TRACING_ORDER'],
-                                                     self.env.exp_config['TRACE_SYMPTOMS'],
-                                                     self.env.exp_config['TRACE_RISK_UPDATE'],
-                                                     self.env.exp_config['SHOULD_MODIFY_BEHAVIOR'],
-                                                     self.env.exp_config['COLLECT_TRAINING_DATA'])
->>>>>>> ac3aba45
                 _ = [h.notify(self.intervention) for h in self.humans]
                 print(f"Collecting data: {self.env.exp_config['COLLECT_TRAINING_DATA']}")
                 print(self.intervention)
-<<<<<<< HEAD
-=======
                 humans_notified = True
->>>>>>> ac3aba45
 
             if isinstance(self.intervention, Tracing):
-                import time; start = time.time()
                 self.intervention.update_human_risks(city=self,
                                 symptoms=all_possible_symptoms, port=port,
                                 n_jobs=n_jobs, data_path=outfile)
-<<<<<<< HEAD
 
             if COLLECT_TRAINING_DATA and (self.current_day == 0 and INTERVENTION_DAY < 0):
                 _ = [h.notify(collect_training_data=True) for h in self.humans]
@@ -308,18 +279,6 @@
                 self.intervention = Tracing(risk_model="naive", max_depth=1, symptoms=False, risk=False, should_modify_behavior=False)
 
             # Let the hour pass
-=======
-                print(time.time() - start)
-
-            if self.env.timestamp.hour == 0 and self.env.timestamp != self.env.initial_timestamp:
-                print(f"elapsed:{time.time() - start}")
-                start = time.time()
-
-                self.current_day += 1
-                self.tracker.increment_day()
-
-            # Let the day pass
->>>>>>> ac3aba45
             yield self.env.timeout(duration / TICK_MINUTE)
 
 
