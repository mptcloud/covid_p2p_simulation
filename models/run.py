--- conflicted
+++ resolved
@@ -1,20 +1,13 @@
 import os
-<<<<<<< HEAD
-=======
 from datetime import timedelta
 import pickle
->>>>>>> ffba942a
 import json
 import numpy as np
 import functools
 from joblib import Parallel, delayed
 import config
 from models.inference_client import InferenceClient
-<<<<<<< HEAD
-from frozen.utils import update_uid
-=======
 from frozen.utils import encode_message, update_uid, encode_update_message, decode_message
->>>>>>> ffba942a
 
 # load the risk map
 # TODO: load this from config (?)
@@ -34,22 +27,11 @@
     hd = humans[0].city.hd
     all_params = []
 
-<<<<<<< HEAD
     # We're going to send a request to the server for each human
     for human in humans:
         log_path = None
         if data_path:
             log_path = f'{os.path.dirname(data_path)}/daily_outputs/{current_day}/{human.name[6:]}/'
-=======
-    current_date = (start + timedelta(days=max(0, current_day-1))).date()
-
-    for human in humans:
-        if human.last_date['run'] != current_date:
-            if human.dead or human.obs_hospitalized:
-                human.infectiousnesses.appendleft(0.0)
-
-        log_path = f'{os.path.dirname(data_path)}/daily_outputs/{current_day}/{human.name[6:]}/'
->>>>>>> ffba942a
 
         all_params.append({"start": start, "current_day": current_day,
                            "all_possible_symptoms": all_possible_symptoms, "human": human.__getstate__(),
