# html files
*.html

# images and data files
*.png
*.gif
*.pkl
*.json
*.DS_Store
# output files
output/
CTT-SHIPMENT-0
<<<<<<< HEAD
exp
=======
exp/
>>>>>>> 5cb165db

# Pycharm stuff
.idea/
.vscode

# Byte-compiled / optimized / DLL files
__pycache__/
*.py[cod]
*$py.class

# C extensions
*.so

# Distribution / packaging
.Python
build/
develop-eggs/
dist/
downloads/
eggs/
.eggs/
lib/
lib64/
parts/
sdist/
var/
wheels/
share/python-wheels/
*.egg-info/
.installed.cfg
*.egg
MANIFEST

# PyInstaller
#  Usually these files are written by a python script from a template
#  before PyInstaller builds the exe, so as to inject date/other infos into it.
*.manifest
*.spec

# Installer logs
pip-log.txt
pip-delete-this-directory.txt

# Unit test / coverage reports
htmlcov/
.tox/
.nox/
.coverage
.coverage.*
.cache
nosetests.xml
coverage.xml
*.cover
*.py,cover
.hypothesis/
.pytest_cache/
cover/

# Translations
*.mo
*.pot

# Django stuff:
*.log
local_settings.py
db.sqlite3
db.sqlite3-journal

# Flask stuff:
instance/
.webassets-cache

# Scrapy stuff:
.scrapy

# Sphinx documentation
docs/_build/

# PyBuilder
.pybuilder/
target/

# Jupyter Notebook
.ipynb_checkpoints

# IPython
profile_default/
ipython_config.py

# pyenv
#   For a library or package, you might want to ignore these files since the code is
#   intended to run in multiple environments; otherwise, check them in:
# .python-version

# pipenv
#   According to pypa/pipenv#598, it is recommended to include Pipfile.lock in version control.
#   However, in case of collaboration, if having platform-specific dependencies or dependencies
#   having no cross-platform support, pipenv may install dependencies that don't work, or not
#   install all needed dependencies.
#Pipfile.lock

# PEP 582; used by e.g. github.com/David-OConnor/pyflow
__pypackages__/

# Celery stuff
celerybeat-schedule
celerybeat.pid

# SageMath parsed files
*.sage.py

# Environments
.env
.venv
env/
venv/
ENV/
env.bak/
venv.bak/

# Spyder project settings
.spyderproject
.spyproject

# Rope project settings
.ropeproject

# mkdocs documentation
/site

# mypy
.mypy_cache/
.dmypy.json
dmypy.json

# Pyre type checker
.pyre/

# pytype static type analyzer
.pytype/

# Cython debug symbols
cython_debug/


covid_p2p_risk_prediction/<|MERGE_RESOLUTION|>--- conflicted
+++ resolved
@@ -10,11 +10,7 @@
 # output files
 output/
 CTT-SHIPMENT-0
-<<<<<<< HEAD
-exp
-=======
 exp/
->>>>>>> 5cb165db
 
 # Pycharm stuff
 .idea/
