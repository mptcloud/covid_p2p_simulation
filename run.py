import datetime
import click
import numpy as np
import math
import pickle
import os
import zipfile

from config import TICK_MINUTE
from simulator import Human
from base import *
from utils import log, _draw_random_discreet_gaussian, _get_random_age, _get_random_area
from monitors import EventMonitor, TimeMonitor, SEIRMonitor


@click.group()
def simu():
    pass


@simu.command()
@click.option('--n_people', help='population of the city', type=int, default=100)
@click.option('--init_percent_sick', help='% of population initially sick', type=float, default=0.01)
@click.option('--simulation_days', help='number of days to run the simulation for', type=int, default=30)
@click.option('--out_chunk_size', help='number of events per dump in outfile', type=int, default=25000, required=False)
@click.option('--print_progress', is_flag=True, help='print the evolution of days', default=False)
@click.option('--seed', help='seed for the process', type=int, default=0)
def sim(n_people=None,
        init_percent_sick=0,
        start_time=datetime.datetime(2020, 2, 28, 0, 0),
        simulation_days=10,
        outdir=None, out_chunk_size=None,
        print_progress=False, seed=0):

    os.makedirs("output", exist_ok=True)

    outdir = f"output/sim_people-{n_people}_days-{simulation_days}_init-{init_percent_sick}_seed-{seed}_{datetime.datetime.now().strftime('%Y%m%d-%H%M%S')}"
    os.makedirs(outdir)
    outfile = os.path.join(outdir, "data")

    monitors, tracker = run_simu(
        n_people=n_people,
        init_percent_sick=init_percent_sick,
        start_time=start_time,
        simulation_days=simulation_days,
        outfile=outfile, out_chunk_size=out_chunk_size,
        print_progress=print_progress,
        seed=seed
    )
    monitors[0].dump()
    monitors[0].join_iothread()

    # write metrics
    logfile = os.path.join(f"{outdir}/logs.txt")
    tracker.write_metrics(logfile)


@simu.command()
def base():
    import pandas as pd
    import cufflinks as cf
    cf.go_offline()

    monitors, tracker = run_simu(
        n_people=100,
        init_percent_sick=0.01,
        start_time=datetime.datetime(2020, 2, 28, 0, 0),
        simulation_days=30,
        outfile=None,
        print_progress=False, seed=0,
    )
    stats = monitors[1].data
    x = pd.DataFrame.from_dict(stats).set_index('time')
    fig = x[['susceptible', 'exposed', 'infectious', 'removed']].iplot(asFigure=True, title="SEIR")
    fig.show()

    fig = x['R'].iplot(asFigure=True, title="R0")
    fig.show()


@simu.command()
@click.option('--seed', help='seed for the process', type=int, default=0)
def tune(seed):
    # extra packages required  - plotly-orca psutil networkx glob seaborn
    from simulator import Human
    import pandas as pd
    # import cufflinks as cf
    import matplotlib.pyplot as plt
    # cf.go_offline()

    n_people = 1000
    monitors, tracker = run_simu(n_people=n_people, init_percent_sick=0.01,
                            start_time=datetime.datetime(2020, 2, 28, 0, 0),
                            simulation_days=60,
                            outfile=None,
                            print_progress=True, seed=seed, other_monitors=[]
                            )
    # stats = monitors[1].data
    # x = pd.DataFrame.from_dict(stats).set_index('time')
    # fig = x[['susceptible', 'exposed', 'infectious', 'removed']].iplot(asFigure=True, title="SEIR")
    # fig.write_image("plots/tune/seir.png")
    logfile = os.path.join(f"logs/log_n_{n_people}_seed_{seed}_{datetime.datetime.now().strftime('%Y%m%d-%H%M%S')}.txt")
    tracker.write_metrics(logfile)

    # fig = x['R'].iplot(asFigure=True, title="R0")
    # fig.write_image("plots/tune/R.png")
    #
    # x = pd.DataFrame.from_dict(stats).set_index('time')
    # x = pd.DataFrame.from_dict(tracker.contacts['all'])
    # x = x[sorted(x.columns)]
    # x = x + x.transpose()
    # x /= x.sum(1)
    #
    # x = pd.DataFrame.from_dict(tracker.contacts['human_infection'])
    # x = x[sorted(x.columns)]
    # fig = x.iplot(kind='heatmap', asFigure=True)
    # fig.write_image("plots/tune/human_infection_contacts.png")
    #
    # tracker.plot_metrics(dirname="plots/tune")


@simu.command()
def test():
    import unittest
    loader = unittest.TestLoader()
    start_dir = 'tests'
    suite = loader.discover(start_dir, pattern='*_test.py')

    runner = unittest.TextTestRunner()
    assert runner.run(suite).wasSuccessful()



def run_simu(n_people=None, init_percent_sick=0,
             start_time=datetime.datetime(2020, 2, 28, 0, 0),
             simulation_days=10,
             outfile=None, out_chunk_size=None,
             print_progress=False, seed=0, other_monitors=[]):

    rng = np.random.RandomState(seed)
    env = Env(start_time)
<<<<<<< HEAD
    city_limit = ((0, 1000), (0, 1000))
    total_area = (city_limit[0][1]-city_limit[0][0])*(city_limit[1][1]-city_limit[1][0])
    area_dict = {'store':_get_random_area('store', n_stores, total_area, rng), 
                 'park':_get_random_area('park',n_parks, total_area, rng),
                 'misc':_get_random_area('misc',n_misc, total_area, rng),
                 'household':_get_random_area('household', math.ceil(n_people/2), total_area, rng),
                 'workplace':_get_random_area('workplace', math.ceil(n_people/30), total_area, rng),
                 'hospital':_get_random_area('hospital', math.ceil(n_people/1000)+1, total_area, rng)}
    
    stores = [
        Location(
            env, rng,
            capacity=_draw_random_discreet_gaussian(store_capacity, int(0.5 * store_capacity), rng),
            cont_prob=0.6,
            location_type='store',
            name=f'store{i}',
            area = area_dict['store'][i],
            lat=rng.randint(*city_limit[0]),
            lon=rng.randint(*city_limit[1]),
            surface_prob=[0.1, 0.1, 0.3, 0.2, 0.3]
        )
        for i in range(n_stores)]

    parks = [
        Location(
            env, rng,
            cont_prob=0.05,
            name=f'park{i}',
            area = area_dict['park'][i],
            location_type='park',
            lat=rng.randint(*city_limit[0]),
            lon=rng.randint(*city_limit[1]),
            surface_prob=[0.7, 0.05, 0.05, 0.1, 0.1]
        )
        for i in range(n_parks)
    ]
    households = [
        Location(
            env, rng,
            cont_prob=1,
            name=f'household{i}',
            location_type='household',
            area = area_dict['household'][i],
            lat=rng.randint(*city_limit[0]),
            lon=rng.randint(*city_limit[1]),
            surface_prob=[0.05, 0.05, 0.05, 0.05, 0.8]
        )
        for i in range(math.ceil(n_people / 2))
    ]
    workplaces = [
        Location(
            env, rng,
            cont_prob=0.3,
            name=f'workplace{i}',
            location_type='workplace',
            area = area_dict['workplace'][i],
            lat=rng.randint(*city_limit[0]),
            lon=rng.randint(*city_limit[1]),
            surface_prob=[0.1, 0.1, 0.3, 0.2, 0.3]
        )
        for i in range(math.ceil(n_people / 30))
    ]
    hospitals = [
        Hospital(
            env, rng,
            cont_prob=0.3,
            name=f'hospital{i}',
            location_type='hospital',
            area=area_dict['hospital'][i],
            lat=rng.randint(*city_limit[0]),
            lon=rng.randint(*city_limit[1]),
            surface_prob=[0.1, 0.1, 0.3, 0.2, 0.3],
            capacity=200
        )
        for i in range(n_hospitals)
    ]
    miscs = [
        Location(
            env, rng,
            cont_prob=1,
            capacity=_draw_random_discreet_gaussian(misc_capacity, int(0.5 * misc_capacity), rng),
            name=f'misc{i}',
            area = area_dict['misc'][i],
            location_type='misc',
            lat=rng.randint(*city_limit[0]),
            lon=rng.randint(*city_limit[1]),
            surface_prob=[0.1, 0.1, 0.3, 0.2, 0.3]
        ) for i in range(n_misc)
    ]

    humans = [
        Human(
            env=env,
            name=i,
            rng=rng,
            age=_get_random_age(rng),
            infection_timestamp=start_time if i < n_people * init_percent_sick else None,
            household=rng.choice(households),
            workplace=rng.choice(workplaces),
            hospital=rng.choice(hospitals),
            simulation_days=simulation_days,
        )
        for i in range(n_people)]

    city = City(stores=stores, parks=parks, hospitals=hospitals, humans=humans, miscs=miscs)
    monitors = [EventMonitor(f=120), SEIRMonitor(f=1440)]
=======

    city_x_range = (0,1000)
    city_y_range = (0,1000)
    city = City(env, n_people, rng, city_x_range, city_y_range, start_time, init_percent_sick, Human, simulation_days)

    monitors = [EventMonitor(f=120, dest=outfile, chunk_size=out_chunk_size), SEIRMonitor(f=1440)]
>>>>>>> e367bc14
    # run the simulation
    if print_progress:
        monitors.append(TimeMonitor(1440)) # print every day

    if other_monitors:
        monitors += other_monitors

    for human in city.humans:
        env.process(human.run(city=city))

    for m in monitors:
        env.process(m.run(env, city=city))
    env.run(until=simulation_days * 24 * 60 / TICK_MINUTE)

    return monitors, city.tracker


if __name__ == "__main__":
    simu()<|MERGE_RESOLUTION|>--- conflicted
+++ resolved
@@ -32,6 +32,7 @@
         outdir=None, out_chunk_size=None,
         print_progress=False, seed=0):
 
+    COLLECT_LOGS=True
     os.makedirs("output", exist_ok=True)
 
     outdir = f"output/sim_people-{n_people}_days-{simulation_days}_init-{init_percent_sick}_seed-{seed}_{datetime.datetime.now().strftime('%Y%m%d-%H%M%S')}"
@@ -60,7 +61,7 @@
     import pandas as pd
     import cufflinks as cf
     cf.go_offline()
-
+    COLLECT_LOGS=False
     monitors, tracker = run_simu(
         n_people=100,
         init_percent_sick=0.01,
@@ -81,6 +82,7 @@
 @simu.command()
 @click.option('--seed', help='seed for the process', type=int, default=0)
 def tune(seed):
+    COLLECT_LOGS=False
     # extra packages required  - plotly-orca psutil networkx glob seaborn
     from simulator import Human
     import pandas as pd
@@ -88,7 +90,7 @@
     import matplotlib.pyplot as plt
     # cf.go_offline()
 
-    n_people = 1000
+    n_people = 10
     monitors, tracker = run_simu(n_people=n_people, init_percent_sick=0.01,
                             start_time=datetime.datetime(2020, 2, 28, 0, 0),
                             simulation_days=60,
@@ -139,121 +141,11 @@
 
     rng = np.random.RandomState(seed)
     env = Env(start_time)
-<<<<<<< HEAD
-    city_limit = ((0, 1000), (0, 1000))
-    total_area = (city_limit[0][1]-city_limit[0][0])*(city_limit[1][1]-city_limit[1][0])
-    area_dict = {'store':_get_random_area('store', n_stores, total_area, rng), 
-                 'park':_get_random_area('park',n_parks, total_area, rng),
-                 'misc':_get_random_area('misc',n_misc, total_area, rng),
-                 'household':_get_random_area('household', math.ceil(n_people/2), total_area, rng),
-                 'workplace':_get_random_area('workplace', math.ceil(n_people/30), total_area, rng),
-                 'hospital':_get_random_area('hospital', math.ceil(n_people/1000)+1, total_area, rng)}
-    
-    stores = [
-        Location(
-            env, rng,
-            capacity=_draw_random_discreet_gaussian(store_capacity, int(0.5 * store_capacity), rng),
-            cont_prob=0.6,
-            location_type='store',
-            name=f'store{i}',
-            area = area_dict['store'][i],
-            lat=rng.randint(*city_limit[0]),
-            lon=rng.randint(*city_limit[1]),
-            surface_prob=[0.1, 0.1, 0.3, 0.2, 0.3]
-        )
-        for i in range(n_stores)]
-
-    parks = [
-        Location(
-            env, rng,
-            cont_prob=0.05,
-            name=f'park{i}',
-            area = area_dict['park'][i],
-            location_type='park',
-            lat=rng.randint(*city_limit[0]),
-            lon=rng.randint(*city_limit[1]),
-            surface_prob=[0.7, 0.05, 0.05, 0.1, 0.1]
-        )
-        for i in range(n_parks)
-    ]
-    households = [
-        Location(
-            env, rng,
-            cont_prob=1,
-            name=f'household{i}',
-            location_type='household',
-            area = area_dict['household'][i],
-            lat=rng.randint(*city_limit[0]),
-            lon=rng.randint(*city_limit[1]),
-            surface_prob=[0.05, 0.05, 0.05, 0.05, 0.8]
-        )
-        for i in range(math.ceil(n_people / 2))
-    ]
-    workplaces = [
-        Location(
-            env, rng,
-            cont_prob=0.3,
-            name=f'workplace{i}',
-            location_type='workplace',
-            area = area_dict['workplace'][i],
-            lat=rng.randint(*city_limit[0]),
-            lon=rng.randint(*city_limit[1]),
-            surface_prob=[0.1, 0.1, 0.3, 0.2, 0.3]
-        )
-        for i in range(math.ceil(n_people / 30))
-    ]
-    hospitals = [
-        Hospital(
-            env, rng,
-            cont_prob=0.3,
-            name=f'hospital{i}',
-            location_type='hospital',
-            area=area_dict['hospital'][i],
-            lat=rng.randint(*city_limit[0]),
-            lon=rng.randint(*city_limit[1]),
-            surface_prob=[0.1, 0.1, 0.3, 0.2, 0.3],
-            capacity=200
-        )
-        for i in range(n_hospitals)
-    ]
-    miscs = [
-        Location(
-            env, rng,
-            cont_prob=1,
-            capacity=_draw_random_discreet_gaussian(misc_capacity, int(0.5 * misc_capacity), rng),
-            name=f'misc{i}',
-            area = area_dict['misc'][i],
-            location_type='misc',
-            lat=rng.randint(*city_limit[0]),
-            lon=rng.randint(*city_limit[1]),
-            surface_prob=[0.1, 0.1, 0.3, 0.2, 0.3]
-        ) for i in range(n_misc)
-    ]
-
-    humans = [
-        Human(
-            env=env,
-            name=i,
-            rng=rng,
-            age=_get_random_age(rng),
-            infection_timestamp=start_time if i < n_people * init_percent_sick else None,
-            household=rng.choice(households),
-            workplace=rng.choice(workplaces),
-            hospital=rng.choice(hospitals),
-            simulation_days=simulation_days,
-        )
-        for i in range(n_people)]
-
-    city = City(stores=stores, parks=parks, hospitals=hospitals, humans=humans, miscs=miscs)
-    monitors = [EventMonitor(f=120), SEIRMonitor(f=1440)]
-=======
-
     city_x_range = (0,1000)
     city_y_range = (0,1000)
     city = City(env, n_people, rng, city_x_range, city_y_range, start_time, init_percent_sick, Human, simulation_days)
+    monitors = [EventMonitor(f=120, dest=outfile, chunk_size=out_chunk_size), SEIRMonitor(f=1440)]
 
-    monitors = [EventMonitor(f=120, dest=outfile, chunk_size=out_chunk_size), SEIRMonitor(f=1440)]
->>>>>>> e367bc14
     # run the simulation
     if print_progress:
         monitors.append(TimeMonitor(1440)) # print every day
